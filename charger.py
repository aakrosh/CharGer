#!/usr/bin/python
# CharGer - Characterization of Germline variants
# author: Adam D Scott (ascott@genome.wustl.edu) & Kuan-lin Huang (khuang@genome.wustl.edu)
# version: v0.0 - 2015*12

import time
import math
import re
from biomine.webapi.ensembl.ensemblapi import ensemblapi
import glob
from scipy import stats
from biomine.webapi.entrez.entrezapi import entrezapi
from biomine.webapi.exac.exacapi import exacapi
from biomine.variant.clinvarvariant import clinvarvariant
from biomine.variant.vepvariant import vepvariant
from biomine.variant.vepconsequencevariant import vepconsequencevariant
from biomine.variant.mafvariant import mafvariant
from biomine.variant.variant import variant
from chargervariant import chargervariant
from autovivification import autovivification as AV
import vcf
from collections import OrderedDict as OD

class charger(object):
	''' Example usage:
			CharGer = charger()
			CharGer.getInput( maf=mafFile , expression=expressionFile , geneList=geneListFile )
			CharGer.getWebData( clinvar=doClinVar , exac=doExAC )
			CharGer.characterize( )
			CharGer.PVS1( )
			CharGer.PS1( )
			CharGer.PM4( )
			CharGer.PM5( )
	'''
	allDiseases = "all"
	def __init__( self , **kwargs ):
		self.userVariants = kwargs.get( 'variants' , [] )
		self.userExpression = kwargs.get( 'expressions' , AV({}) )
		self.userGeneList = kwargs.get( 'geneList' , AV({}) )
		self.userDeNovoVariants = kwargs.get( 'deNovo' , {} )
		self.userAssumedDeNovoVariants = kwargs.get( 'assumedDeNovo' , {} )
		self.userCoSegregateVariants = kwargs.get( 'coSegregate' , {} )
		#self.clinvarVariants = kwargs.get( 'clinvarVariants' , {} )
		#self.vepVariants = kwargs.get( 'vepVariants' , [] )
		self.diseases = kwargs.get( 'diseases' , {} )
		self.vcfHeaderInfo = kwargs.get( 'vcfHeaderInfo' , [] )
<<<<<<< HEAD
		self.vcfKeyIndex = kwargs.get( 'vcfKeyIndex' , {} )
=======
		self.vcfKeyIndex = kwargs.get( 'self.vcfKeyIndex' , AV({}) )
>>>>>>> 00021b3d
		#### ADD key index here to access vcf info for individual variant

### Retrieve input data from user ###
	def getInputData( self  , **kwargs ):
		mafFile = kwargs.get( 'maf' , "" )
		vcfFile = kwargs.get( 'vcf' , "" )
		tsvFile = kwargs.get( 'tsv' , "" )
		expressionFile = kwargs.get( 'expression' , "" )
		geneListFile = kwargs.get( 'geneList' , "" )
		deNovoFile = kwargs.get( 'deNovo' , "" )
		assumedDeNovoFile = kwargs.get( 'assumedDeNovo' , "" )
		coSegregateFile = kwargs.get( 'coSegregate' , "" )
		tcga = kwargs.get( 'tcga' , True )
		diseaseFile = kwargs.get( 'diseases' , "" )
		specific = kwargs.get( 'specific' , False )
		self.getDiseases( diseaseFile , **kwargs )
		preVEP = []
		vepDone = False
		exacDone = False
		if mafFile:
			self.readMAF( mafFile , **kwargs )
		if vcfFile:
			[ vepDone , preVEP , exacDone ] = self.readVCF( vcfFile , **kwargs )
			exacDone=False # currently only has 1000G
		if tsvFile:
			self.readTSV( tsvFile , **kwargs )
		if expressionFile:
			self.readExpression( expressionFile )
		else: 
			print "No expression file uploaded. CharGer will allow all passed truncations without expression data in PVS1."
		if geneListFile:
			self.readGeneList( geneListFile , specific=specific )
		else:
			print "No gene list file uploaded. CharGer will not make PVS1 calls."
		for var in self.userVariants:
			if str(var.reference) == "0" or not var.reference:
				var.reference = "-"
			if str(var.alternate) == "0" or not var.alternate:
				var.alternate = "-"
		return [ vepDone , preVEP , exacDone ]
	def readMAF( self , inputFile , **kwargs ):
		inFile = self.safeOpen( inputFile , 'r' )
		codonColumn = kwargs.get( 'codon' , 48 )
		peptideChangeColumn = kwargs.get( 'peptideChange' , 49 )
		tcga = kwargs.get( 'tcga' , True )
		specific = kwargs.get( 'specific' , True )
		try:
			next(inFile)
			for line in inFile:
				var = chargervariant()
				var.mafLine2Variant( line , peptideChange=peptideChangeColumn , codon=codonColumn )
				print var.proteogenomicVar()
				if specific:
					if tcga:
						match = re.match( "TCGA\-(\w\w)" , var.sample )
						if match:
							var.disease = self.diseases[match.groups()[0]]
				else:
					var.disease = charger.allDiseases
				self.userVariants.append( var )
		except:
			raise Exception( "CharGer Error: bad .maf file" )
	def readVCF( self , inputFile , **kwargs ):
		inFile = vcf.Reader( open( inputFile , 'r' ) )
		preVEP = []
		vepDone = False
		exacDone = False
		vepInfo = OD()
		self.vcfHeaderInfo = []
		metadata = inFile.metadata
		for pairs in metadata:
			if pairs == 'VEP':
				print "This .vcf has VEP annotations!"
				infos = inFile.infos
				for info_ID in infos.items():
					if info_ID[0] == "CSQ": #CSQ tag the VEP annotation, probably means consequence
						csq = info_ID
						Info = csq[1] #Info(...)
						if Info:
							desc = Info[3] #Consequence type...Format: Allele|Gene|...
							keysString = desc.split( "Format: " )[1]
							self.vcfHeaderInfo = keysString.split( "|" )
							self.vcfKeyIndex = {}
							i = 0
							for key in self.vcfHeaderInfo:
								print str(i) + " => " + key
								vepInfo[key] = None
								self.vcfKeyIndex[key] = i
								i = i + 1
		for record in inFile:
			chrom = record.CHROM
			reference = record.REF
			alternates = record.ALT
			start = record.start+1 #1-base beginning of ref
			stop = record.end #0-base ending of ref
			info = record.INFO
			for alternate in alternates:
				alt = str( alternate )
				if alt == "None":
					alt = None
				if record.is_indel and not record.is_deletion: #insertion
					reference = "-"
					alt = alt[1:len(alt)]
					stop = stop + 1
				elif record.is_deletion:
					reference = reference[1:len(reference)] #assumes only one base overlap
					alt = "-"
					start = start + 1
					stop = stop + 1

				parentVar = mafvariant( \
					chromosome = chrom , \
					start = start , \
					stop = stop , \
					dbsnp = record.ID , \
					reference = reference , \
					alternate = alt , \
				)

				var = chargervariant( \
					parentVariant=parentVar
				)

				

				csq = info.get( 'CSQ' , "noCSQ" )
				if not csq == "noCSQ":
					vepDone = True
					exacDone = True
					var.vepVariant = vepvariant()
					for thisCSQ in csq:
						values = thisCSQ.split( "|" )
						var.vcfInfo = values
						aas = [None , None] 
						if values[self.vcfKeyIndex["Amino_acids"]]: #8 => Amino_acids
							aas = values[self.vcfKeyIndex["Amino_acids"]].split("/") 
							if len( aas ) > 1:
								aas[0] = mafvariant().convertAA( aas[0] )
								aas[1] = mafvariant().convertAA( aas[1] )
							else:
								#28 => HGVSc
								#29 => HGVSp
								hgvsp = values[self.vcfKeyIndex["HGVSp"]].split( ":" )
								changep = None
								if len( hgvsp ) > 1:
									changep = re.match( "p\." , hgvsp[1] )
								if changep:
									aas = mafvariant().splitHGVSp( hgvsp[1] )
									aas[0] = mafvariant().convertAA( aas[0] )
									aas[2] = mafvariant().convertAA( aas[2] )
								else:
									aas.append( None )
									needVEP = True
									preVEP.append( var )
						exons = [None , None]
						if values[self.vcfKeyIndex["EXON"]]: #25 => EXON
							exons = values[self.vcfKeyIndex["EXON"]].split( "/" )
							if len( exons ) == 1:
								exons.append(None)
						introns = [None , None]
						if values[self.vcfKeyIndex["INTRON"]]: #26 => INTRON
							introns = values[self.vcfKeyIndex["INTRON"]].split( "/" )
							if len( introns ) == 1:
								introns.append(None)
						siftStuff = [None , None]
						if values[self.vcfKeyIndex["SIFT"]]:
							siftStuff = values[self.vcfKeyIndex["SIFT"]].split( "(" ) 
							if len( siftStuff ) == 1:
								siftStuff.append( None )
							else:
								siftStuff[1] = siftStuff[1].rstrip( ")" )
						polyPhenStuff = [None , None]
						if values[self.vcfKeyIndex["PolyPhen"]]:
							polyPhenStuff = values[self.vcfKeyIndex["PolyPhen"]].split( "(" ) 
							if len( polyPhenStuff ) == 1:
								polyPhenStuff.append( None )
							else:
								polyPhenStuff[1] = polyPhenStuff[1].rstrip( ")" )
						vcv = vepconsequencevariant( \
							#parentVariant=var
							chromosome = chrom , \
							start = start , \
							stop = stop , \
							dbsnp = record.ID , \
							reference = reference , \
							alternate = alt , \
							#1 => Gene
							gene_id=values[self.vcfKeyIndex["Gene"]] , \
							#2 => Feature
							transcriptCodon=values[self.vcfKeyIndex["Feature"]] , \
							#4 => Consequence
							consequence_terms=values[self.vcfKeyIndex["Consequence"]].split( "&" ) , \
							#5 => cDNA_position
							positionCodon=values[self.vcfKeyIndex["cDNA_position"]] , \
							#7 => Protein_position
							positionPeptide=values[self.vcfKeyIndex["Protein_position"]] , \
							referencePeptide=aas[0] , \
							alternatePeptide=aas[1] , \
							#12 => STRAND
							strand=values[self.vcfKeyIndex["STRAND"]] , \
							#13 => SYMBOL
							gene=values[self.vcfKeyIndex["SYMBOL"]] , \
							#14 => SYMBOL_SOURCE
							gene_symbol_source=values[self.vcfKeyIndex["SYMBOL_SOURCE"]] , \
							#15 => HGNC_ID
							hgnc_id=values[self.vcfKeyIndex["HGNC_ID"]] , \
							#16 => BIOTYPE
							biotype=values[self.vcfKeyIndex["BIOTYPE"]] , \
							#17 => CANONICAL
							canonical=values[self.vcfKeyIndex["CANONICAL"]] , \
							#18 => CCDS
							ccds=values[self.vcfKeyIndex["CCDS"]] , \
							#19 => ENSP
							transcriptPeptide=values[self.vcfKeyIndex["ENSP"]] , \
							#23 => SIFT
							predictionSIFT=siftStuff[0] , \
							scoreSIFT=siftStuff[1] , \
							#24 => POLYPHEN
							predictionPolyphen=polyPhenStuff[0] , \
							scorePolyphen=polyPhenStuff[1] , \
							exon=exons[0] , \
							totalExons=exons[1] , \
							intron=introns[0] , \
							totalIntrons=introns[1] , \
						)
#6 => CDS_position
#10 => Existing_variation
#11 => DISTANCE
#20 => SWISSPROT
#21 => TREMBL
#22 => UNIPARC
#27 => DOMAINS
#30 => GMAF
						var.alleleFrequency = values[self.vcfKeyIndex["GMAF"]]
#31 => AFR_MAF
#32 => AMR_MAF
#33 => ASN_MAF
#34 => EUR_MAF
#35 => AA_MAF
#36 => EA_MAF
#37 => CLIN_SIG
#38 => SOMATIC
#39 => PUBMED
#40 => MOTIF_NAME
#41 => MOTIF_POS
#42 => HIGH_INF_POS
#43 => MOTIF_SCORE_CHANGE

						var.vepVariant.consequences.append( vcv )
				severeRank = [ 	"transcript_ablation" , \
								"splice_acceptor_variant" , \
								"splice_donor_variant" , \
								"stop_gained" , \
								"frameshift_variant" , \
								"stop_lost" , \
								"start_lost" , \
								"transcript_amplification" , \
								"inframe_insertion" , \
								"inframe_deletion" , \
								"missense_variant" , \
								"protein_altering_variant" , \
								"splice_region_variant" , \
								"incomplete_terminal_codon_variant" , \
								"stop_retained_variant" , \
								"synonymous_variant" , \
								"coding_sequence_variant" , \
								"mature_miRNA_variant" , \
								"5_prime_UTR_variant" , \
								"3_prime_UTR_variant" , \
								"non_coding_transcript_exon_variant" , \
								"intron_variant" , \
								"NMD_transcript_variant" , \
								"non_coding_transcript_variant" , \
								"upstream_gene_variant" , \
								"downstream_gene_variant" , \
								"TFBS_ablation" , \
								"TFBS_amplification" , \
								"TF_binding_site_variant" , \
								"regulatory_region_ablation" , \
								"regulatory_region_amplification" , \
								"feature_elongation" , \
								"regulatory_region_variant" , \
								"feature_truncation" , \
								"intergenic_variant" ]
				mostSevere = None
				rankMostSevere = 10000
				mostSevereCons = severeRank[-1]
				for cons in var.vepVariant.consequences:
					for term in cons.terms:
						if term in severeRank:
							rank = severeRank.index( term )
						else:
							rank = 10000
						if rank < rankMostSevere:
							mostSevere = cons
							rankMostSevere = rank
							mostSevereCons = term
						elif rank == rankMostSevere:
							if cons.canonical:
								mostSevere = cons
				if mostSevere:
					var.gene = mostSevere.gene
					var.referencePeptide = mostSevere.referencePeptide
					var.positionPeptide = mostSevere.positionPeptide
					var.alternatePeptide = mostSevere.alternatePeptide
					var.transcriptPeptide = mostSevere.transcriptPeptide
					var.transcriptCodon = mostSevere.transcriptCodon
					var.positionCodon = mostSevere.positionCodon
					var.vepVariant.mostSevereConsequence = mostSevereCons
					var.variantClass = mostSevereCons
				print var.proteogenomicVar()

				self.userVariants.append( var )
		return [ vepDone , preVEP , exacDone ]

	def readTSV( self , inputFile , **kwargs ):
		print "\tReading .tsv!"
		inFile = self.safeOpen( inputFile , 'r' )
		chrColumn = kwargs.get( 'chr' , 0 )
		startColumn = kwargs.get( 'start' , 1 )
		stopColumn = kwargs.get( 'stop' , 2 )
		refColumn = kwargs.get( 'ref' , 3 )
		altColumn = kwargs.get( 'alt' , 4 )
		geneColumn = kwargs.get( 'gene' , 6 )
		strandColumn = kwargs.get( 'strand' , 11 )
		peptideColumn = kwargs.get( 'peptideChange' , 14 )
		codonColumn = kwargs.get( 'codon' , 15 )
		sampleColumn = kwargs.get( 'sample' , 21 )
		tcga = kwargs.get( 'tcga' , True )
		specific = kwargs.get( 'specific' , True )
		headerLine = next(inFile).split( "\t" ) 
		try:
			for line in inFile:
				fields = line.split( "\t" )
				chrom = self.getChrNum( fields[int(chrColumn)] )
				alt = fields[int(altColumn)]
				ref = fields[int(refColumn)]
				start = fields[int(startColumn)]
				stop = fields[int(stopColumn)]
				#strand = fields[int(strandColumn)]
				#gene = fields[int(geneColumn)]
				sample = fields[int(sampleColumn)]
				
				var = chargervariant( \
					chromosome = chrom , \
					start = start , \
					stop = stop , \
					reference = ref , \
					alternate = alt , \
					#strand = strand , \
					#gene = gene , \
					sample = sample , \
					#codon = codonChange , \
					#peptide = peptideChange , \
				)
				var.splitHGVSc( fields[int(codonColumn)] )
				var.splitHGVSp( fields[int(peptideColumn)] )

				if specific:
					if tcga:
						match = re.match( "TCGA\-(\w\w)" , var.sample )
						if match:
							var.disease = self.diseases[match.groups()[0]]
				else:
					var.disease = charger.allDiseases
				self.userVariants.append( var )
		except:
			raise Exception( "CharGer Error: bad .tsv file" )
			print "Hint: correct columns?"
			print headerLine
			
	def readExpression( self , inputFile ): # expect sample(col)-gene(row) matrixes
		try:
			fileNames = glob.glob(inputFile + "*")
			for fileName in fileNames:
				print "Processing expression from ", fileName
				inFile = self.safeOpen( fileName , 'r' , warning=True )
				header = inFile.readline()
				samples = header.split( "\t" )

				# make sure the sample names are matching up, assuming
				# sample name in RSEM: TCGA-OR-A5J1-01A-11R-A29S-07
				# sample name in MAF: TCGA-H4-A2HQ
				for idx, sample in enumerate(samples):
					sample_s = sample.split( "-" )
					sample_only = "-".join(sample_s[0:3])
					samples[idx] = sample_only
					
				for line in inFile:
					fields = line.split( "\t" )		
					gene = fields[0] 
					gene_exp = [ self.toFloat(x) for x in fields[1:]] # manage potential NA strings that may cause errors
					gene_exp_p = (stats.rankdata(gene_exp, 'min')-1)/len(gene_exp) # convert to percentile
					for i in range(1,len(gene_exp_p)):
						self.userExpression[samples[i+1]][gene] = gene_exp_p[i]

		except:
			print "CharGer Error: bad expression file"

	def readGeneList( self , inputFile , **kwargs ): # gene list formatted "gene", "disease", "mode of inheritance"
		specific = kwargs.get( 'specific', True )
		try:
			inFile = self.safeOpen( inputFile , 'r' , warning=True )
			for line in inFile:
				fields = line.split( "\t" )
				gene = fields[0].rstrip()
				if specific:
					disease = fields[1].rstrip()
				else: #set the gene to match all disease
					disease = charger.allDiseases
				mode_inheritance = fields[2].rstrip()
				self.userGeneList[gene][disease] = mode_inheritance
				print '__'.join( [ gene , disease , mode_inheritance ] )
		except:
			print "CharGer Error: bad gene list file"
	def readDeNovo( self , inputFile ):
		self.readOtherMAF( inputFile , varDict = self.deNovoVariants )
	def readCoSegregate( self , inputFile ):
		self.readOtherMAF( inputFile , varDict = self.coSegregateVariants )
	def readAssumedDeNovo( self , inputFile ):
		self.readOtherMAF( inputFile , varDict = self.assumedDeNovoVariants )
	def readOtherMAF( self , inputFile, varDict ):
		try:
			inFile = self.safeOpen( inputFile , 'r' , warning=True )
			next(inFile)
			for line in inFile:
				fields = line.split( "\t" )
				var = mafvariant()
				var.mafLine2Variant( line )
				varDict[var.uniqueVar()] = 1
		except:
			print "CharGer Warning: bad .maf for " + inputFile

### Retrieve external reference data ###
	def getExternalData( self , **kwargs ):
		t = time.time()
		self.getClinVar( **kwargs )
		self.printRunTime( "ClinVar" , self.runTime( t ) )
		t = time.time()
		self.getExAC( **kwargs )
		self.printRunTime( "exac" , self.runTime( t ) )
		t = time.time()
		self.getVEP( **kwargs )
		self.printRunTime( "VEP" , self.runTime( t ) )
		self.fillMissingVariantInfo()
	def fillMissingVariantInfo( self ):
		for var in self.userVariants:
			var.fillMissingInfo()
	def getClinVar( self , **kwargs ):
		doClinVar = kwargs.get( 'clinvar' , True )
		summaryBatchSize = kwargs.get( 'summaryBatchSize' , 500 )
		searchBatchSize = kwargs.get( 'searchBatchSize' , 50 )
		if doClinVar:
			ent = entrezapi()
			i = 0
			for varsStart in range( 0 , len( self.userVariants ) , int(searchBatchSize) ):
				varsEnd = varsStart + int(searchBatchSize)
				varsSet = self.userVariants[varsStart:varsEnd]
				ent.prepQuery( varsSet )
				ent.subset = entrezapi.esearch
				ent.database = entrezapi.clinvar
				clinvarsSet = ent.doBatch( summaryBatchSize )
				varsBoth = self.matchClinVar( varsSet , clinvarsSet )
				self.userVariants[varsStart:varsEnd] = varsBoth["userVariants"]
				#self.clinvarVariants.update( varsBoth["clinvarVariants"] )
				#self.userVariants[varsStart:varsEnd] = self.matchClinVar( varsSet , clinvarsSet )
	def getExAC( self , **kwargs ):
		doExAC = kwargs.get( 'exac' , True )
		useHarvard = kwargs.get( 'harvard' , True )
		threshold = kwargs.get( 'threshold' , 0 )
		if doExAC:
			common = 0
			rare = 0
			totalVars = len( self.userVariants )
			exac = exacapi(harvard=useHarvard)
#entries by genomivVar
			exacIn = self.getUniqueGenomicVariantList( self.userVariants )
			#entries = exac.getAlleleFrequencies( self.userVariants )
			entries = exac.getAlleleFrequencies( exacIn )
			for var in self.userVariants:
				if var.genomicVar() in entries:
					alleleFrequency = entries[var.genomicVar()]
				else:
					alleleFrequency = None
				var.alleleFrequency = alleleFrequency
				if var.isFrequentAllele( threshold ):
					common += 1
				else:
					rare += 1
			elen = len(entries.keys())
			print "exac found " + str(common) + "common & " + str(rare) + "rare variants out of " + str(totalVars) + "total variants and " + str(elen) + "unique variants"
	def getVEP( self , **kwargs ):
		doVEP = kwargs.get( 'vep' , True )
		preVEP = kwargs.get( 'prevep' , [] )
		doREST = kwargs.get( 'rest' , False )
		doCMD = kwargs.get( 'cmd' , False )

		if doVEP:
			if doREST or ( not doREST and not doCMD ):
				self.getVEPviaREST( **kwargs )
			if doCMD:
				self.getVEPviaCMD( **kwargs )
		elif len( preVEP ) > 0:
			if doREST or ( not doREST and not doCMD ):
				self.getVEPviaREST( **kwargs )
			if doCMD:
				self.getVEPviaCMD( **kwargs )

	def getVEPviaREST( self , **kwargs ):
		doAllOptions = kwargs.get( 'allOptions' , True )
		doVEP = kwargs.get( 'vep' , [] )
		preVEP = kwargs.get( 'prevep' , [] )
		vep = ensemblapi()
		luv = len(self.userVariants)
		vepVariants = []
		if doVEP:
			vepVariants = vep.annotateVariantsPost( self.userVariants , **kwargs )
		elif len( preVEP ) > 0:
			vepVariants = vep.annotateVariantsPost( preVEP , **kwargs )
		self.matchVEP( vepVariants )
		aluv = 0
		for var in self.userVariants:
			if var.vepVariant:
				aluv += 1
		luvafter = len(self.userVariants)
		print "\nVEP annotated userVariants " + str( luvafter )
		print "VEP annotated " + str(aluv) + " from the original set of " + str(luv)

	def getVEPviaCMD( self , **kwargs ):
		NotImplemented

#### Helper methods for data retrieval ####
	def matchClinVar( self , userVariants , clinvarVariants ):
		for var in userVariants:
			for uid in clinvarVariants:
				cvar = clinvarVariants[uid]
				if var.sameGenomicVariant( cvar ):
					var.clinical = cvar.clinical
					var.clinvarVariant = cvar
		return { "userVariants" : userVariants , "clinvarVariants" : clinvarVariants }
	def matchVEP( self , vepVariants ):
		for var in self.userVariants:
			genVar = var.vcf()
			vepVar = vepvariant()
			if genVar in vepVariants:
				vepVar = vepVariants[genVar]
			if var.sameGenomicVariant( vepVar ):
				var.vepVariant = vepVar
				var.copyMostSevereConsequence()
			if var.vepVariant:
				var.vepAnnotations = var.vepVariant.printVariant( delim="|" , minimal=True )
	def getDiseases( self , diseasesFile , **kwargs ):
		tcga = kwargs.get( 'tcga' , True )
		try:
			if tcga:
				conversion = open( diseasesFile , "r" )
				for line in conversion:
					fields = line.split('\t')
					self.diseases[fields[0]] = fields[2].strip()
				return self.diseases
			return
		except:
			print "CharGer Warning: No diseases file provided"
			return


### Evidence levels ### 

# any level ending with C (ex. PSC1, PPC1) are CharGer-invented modules #

##### Very Strong #####
	def PVS1( self , expressionThreshold = 0.2 ):
		print "CharGer module PVS1"
		print "- truncations in genes where LOF is a known mechanism of the disease"
		print "- require the mode of inheritance to be dominant (assuming heterzygosity) and co-occurence with reduced gene expression"
		print "- run concurrently with PSC1, PM4, and PPC1 - "
		self.runIndelModules()
		

##### Strong #####
	def PS1( self ):
		print "CharGer module PS1"
		print "- same peptide change as a previously established pathogenic variant"
		self.peptideChange( "PS1" )
	def PS2( self ):
		print "CharGer module PS2"
		print "- de novo with maternity and paternity confirmation and no family history"
		for var in self.userVariants:
			if var.uniqueVar() in self.userDeNovoVariants:
				var.PS2 = True
				var.addSummary( "PS2(de novo with parent confirmation and no history)" )
	def PS3( self ):
		print "CharGer module PS3: Well-established in vitro or in vivo functional studies \
		supportive of a damaging effect on the gene or gene product"
#		print "- "
	def PS4( self ): # not relevant in rare variants, such big effect size common variants are so rare may as well just take a input variant list
		print "CharGer module PS4: not yet implemented"
#		print "- variant prevalence in cases significantly greater than controls"
		for var in self.userVariants:
			return
			caseVarFreq = "NEED UPDATE" # may take input from current MAF
			controlVarFreq = "NEED UPDATE" # may take input from exac
			if ( caseVarFreq != 0 and controlVarFreq != 0):
				OR = (caseVarFreq/controlVarFreq) / ( (1-caseVarFreq)/(1-controlVarFreq) )
				# Adam will update
				if OR >= 5:
					CIlower = math.log(OR) - math.sqrt( 1/caseVarFreq + 1/controlVarFreq + 1/caseVarFreq + 1/controlVarFreq)
					if (CIlower > 1):
						var.PS4 = True
						var.addSummary( "PS4(Prevalence significantly greater than controls)" )

	def PSC1( self ):
		print "CharGer module PSC1"
		print "Truncations of other, not-specificied genes"

##### Moderate #####
	def PM1( self ):
		print "CharGer module PM1:  Located in a mutational hot spot and/or critical and well-established \
		functional domain (e.g., active site of an enzyme) without benign variation"
#		print "- "
	def PM2( self , threshold ):
		print "CharGer module PM2"
		print "- absent or extremely low frequency in controls"
		self.checkAlleleFrequencies( "PM2" , threshold )
	def PM3( self ):
		print "CharGer module PM3: not yet implemented"
#		print "- "
	def PM4( self ):
		print "CharGer module PM4"
		print "- protein length changes due to inframe indels or nonstop variant of selected genes - "
		
	def PM5( self ):
		print "CharGer module PM5"
		print "- different peptide change of a pathogenic variant at the same reference peptide"
		self.peptideChange( "PM5" )
	def PM6( self ):
		print "CharGer module PM6"
		print "- assumed de novo without maternity and paternity confirmation"
		for var in self.userVariants:
			if var.uniqueVar() in self.userAssumedDeNovoVariants:
				var.PM6 = True
				var.addSummary( "PM6(Assumed de novo without parent confirmation)" )

##### Supporing #####
	def PP1( self ):
		print "CharGer module PP1"
		print "- cosegregation with disease in family members in a known disease gene"
		for var in self.userVariants:
			if var.uniqueVar() in self.userCoSegregateVariants:
				var.PP1 = True
				var.addSummary( "PP1(Cosegregation with disease in family from known disease gene " + self.gene + ")" )
	def PP2( self ):
		print "CharGer module PP2: Missense variant in a gene of the given gene list"
		if self.userGeneList: #gene, disease, mode of inheritance
			for var in self.userVariants:
				varGene = var.gene
				varDisease = var.disease # no disease field in MAF; may require user input	
				varSample = var.sample
				varClass = var.variantClass
				varVEPClass = ""
				if var.vepVariant:
					varVEPClass = var.vepVariant.mostSevereConsequence
				if (varClass == "missense") or \
					(varVEPClass == "missense_variant"):
					if varGene in self.userGeneList: # check if in gene list
						var.PP2 = True # if call is true then check expression effect
		else: 
			print "CharGer Error: Cannot evaluate PP2: No gene list supplied."
#		print "- "
	def PP3( self , minimumEvidence ):
		print "CharGer module PP3"
		print "- multiple lines of in silico evidence of deliterous effect"
		callSIFTdam = "damaging"
		callSIFTdel = "deleterious"
		thresholdSIFT = 0.05
		callPolyphen = "probably damaging"
		thresholdPolyphen = 0.432
		callBlosum62 = -2
		callCompara = 2
		callImpact = "high"
		fracMaxEntScan = 0.8
		callGeneSplicer = ""
		for var in self.userVariants:
			case = []
			if var.vepVariant:
				if var.vepVariant.consequences:
					for vcVar in var.vepVariant.consequences:
						if not var.PP3:
							evidence = 0
							if vcVar.blosum:
								if vcVar.blosum < callBlosum62:
									case.append( "Blosum62:" \
										+ str( vcVar.blosum ) \
										+ "<" + str( callBlosum62 ) )
									evidence += 1
							if vcVar.scoreSIFT and (vcVar.scoreSIFT < thresholdSIFT):
								case.append( "SIFT:" \
									+ str( vcVar.scoreSIFT ) \
									+ "<" + str( thresholdSIFT ) )
								evidence += 1
							# elif vcVar.predictionSIFT:
							# 	if vcVar.predictionSIFT.lower() == callSIFTdam and \
							# 	vcVar.predictionSIFT.lower() == callSIFTdel:
							# 		case.append( "SIFT:" \
							# 			+ str( vcVar.predictionSIFT ) )
							# 		evidence += 1
							if vcVar.scorePolyphen and (vcVar.scorePolyphen > thresholdPolyphen):
								case.append( "PolyPhen:" \
									+ str( vcVar.scorePolyphen ) \
									+ ">" + str( thresholdPolyphen ) )
								evidence += 1
							# elif vcVar.predictionPolyphen:
							# 	if vcVar.predictionPolyphen.lower().replace( "_" , " " ) == callPolyphen:
							# 		case.append( "PolyPhen:" \
							# 			+ str( vcVar.predictionPolyphen ) )
							# 		evidence += 1
							if vcVar.compara:
								if vcVar.compara > callCompara:
									case.append( "Compara:" \
										+ str( vcVar.compara ) \
										+ ">" + str( callCompara ) )
									evidence += 1
							if vcVar.impact:
								if vcVar.impact.lower() == callImpact:
									case.append( "VEP_Impact:" \
										+ str( vcVar.impact ) )
									evidence += 1
							if vcVar.maxentscan:
								callMaxEntScan = vcVar.maxentscan[0]*fracMaxEntScan
								if vcVar.maxentscan[1] <= callMaxEntScan:
									case.append( "MaxEntScan:" \
										+ str( vcVar.maxentscan[1] ) \
										+ "<=" + str( callMaxEntScan ) )
									evidence += 1
							if vcVar.genesplicer:
								if vcVar.genesplicer.lower() == callGeneSplicer:
									case.append( "GeneSplicer:" \
										+ str( vcVar.genesplicer ) )
									evidence += 1
							if evidence >= minimumEvidence:
								var.PP3 = True
				if var.PP3:
					var.addSummary( "PP3(Multiple (>=" + str( minimumEvidence ) \
						+ ") in silico predictions of deliterious effect=" \
						+ "|".join( case ) + ")" )

	def PP4( self ):
		print "CharGer module PP4: not yet implemented"
#		print "- "
	def PP5( self ):
		print "CharGer module PP5: not yet implemented"
#		print "- "
	def PPC1( self ):
		print "CharGer module PPC1"
		print "- protein length changes due to inframe indels or nonstop variant of other, not-specificied genes - "

### helper functions of evidence levels ###
	def runIndelModules( self ):
		maf_truncations = ["Frame_Shift_Del","Frame_Shift_Ins","Nonsense_Mutation","Splice_Site"] #,"Nonstop_Mutation"
		vep_truncations = ["transcript_ablation","splice_acceptor_variant","splice_donor_variant","stop_gained",\
							"frameshift_variant","start_lost"]
		lenShift = ["In_Frame_Del","In_Frame_Ins","Nonstop_Mutation"]
		vep_inframe = [	"inframe_insertion" , "inframe_deletion" , \
						"stop_lost" ]

		for var in self.userVariants:
			varClass = var.variantClass
			varGene = var.gene
			print varClass
			varVEPClass = ""
			if var.vepVariant:
				varVEPClass = var.vepVariant.mostSevereConsequence
			altPeptide = var.alternatePeptide

			if (varClass in maf_truncations) or \
					(varVEPClass in vep_truncations) or \
					altPeptide == "*" or \
					altPeptide == "fs":
				if self.userGeneList:
					if varGene in self.userGeneList: # check if in gene list
						varDisease = var.disease # no disease field in MAF; may require user input	
						if ( "dominant" in self.userGeneList[varGene][varDisease] or \
							"dominant" in self.userGeneList[varGene][charger.allDiseases]):
							var.PVS1 = True # if call is true then check expression effect
							if self.userExpression: # consider expression data only if the user has supplied an expression matrix
								varSample = var.sample
								if self.userExpression[varSample][varGene] >= expressionThreshold:
									var.PVS1 = False
					else:
						var.PSC1 = True 
				else: 
					print "CharGer Error: Cannot evaluate PVS1: No gene list supplied."
					# in case of no gene list, make all truncations PSC1
					var.PSC1 = True


			elif (varClass in lenShift \
				or varClass in vep_inframe):
				if self.userGeneList:
					if varGene in self.userGeneList: # check if in gene list
						varDisease = var.disease # no disease field in MAF; may require user input	
						if ( "dominant" in self.userGeneList[varGene][varDisease] or \
							"dominant" in self.userGeneList[varGene][charger.allDiseases]):
							var.PM4 = True
					else: 
						var.PPC1 = True
				else: 
					print "CharGer Error: Cannot evaluate PM4: No gene list supplied."
					# in case of no gene list, make all inframes PSC1
					var.PPC1 = True

			if var.PVS1:
				var.addSummary( "PVS1(" + str( varClass ) + " in susceptible gene " + str( varGene ) + ")" )
			if var.PSC1:
				var.addSummary( "PSC1(" + str( varClass ) + " in gene " + str( varGene ) + ")" )
			if var.PM4:
				var.addSummary( "PM4(" + str( varClass ) + " in susceptible gene " + str( varGene ) + ")" )
			if var.PPC1:
				var.addSummary( "PPC1(" + str( varClass ) + " in gene " + str( varGene ) + ")" )

	def peptideChange( self , mod ):
		called = 0
		for var in self.userVariants:
			uniVar = var.uniqueVar()
			ps1Call = False
			pm5Call = False
			call = False
			if mod == "PS1":
				call = var.PS1
			if mod == "PM5":
				call = var.PM5
			if not call: #is already true
				#for genVar in self.clinvarVariants:
					#clinvarVar = self.clinvarVariants[genVar]
				if var.clinvarVariant:
					clinvarVar = var.clinvarVariant
					clin = clinvarVar.clinical
					if var.vepVariant:
						if var.vepVariant.consequences:
							for consequence in var.vepVariant.consequences:
								if consequence.sameGenomicVariant( clinvarVar ):
								#if genomic change is the same, then PS1
									if clin["description"] == clinvarvariant.pathogenic:
										if mod == "PS1":
											var.PS1 = True # already pathogenic still suffices to be PS1
											called += 1
								elif consequence.sameGenomicReference( clinvarVar ):
								#if genomic change is different, but the peptide change is the same, then PS1
									if clinvarVar.alternatePeptide == consequence.alternatePeptide: #same amino acid change
										if clin["description"] == clinvarvariant.pathogenic:
											if mod == "PS1":
												var.PS1 = True
												called += 1
								if consequence.samePeptideReference( clinvarVar ):
									if not consequence.samePeptideChange( clinvarVar ):
									#if peptide change is different, but the peptide reference is the same, then PM5
										if consequence.plausibleCodonFrame( clinvarVar ):
											if clin["description"] == clinvarvariant.pathogenic:
												if mod == "PM5":
													var.PM5 = True # already pathogenic still suffices to be PS1
													called += 1
			if var.PS1 and mod == "PS1":
				var.addSummary( "PS1(Peptide change is known pathogenic)" )
			if var.PM5 and mod == "PM5":
				var.addSummary( "PM5(Peptide change at the same location of a known pathogenic change)" )
		print mod + " found " + str(called) + " pathogenic variants"
	def printResult( self ):
		for var in self.userVariants:
			for module in var.modules():
				print var.uniqueVar() ,
				if var.check( module ):
					print "\tis " + module
				else:
					print "\tis NOT " + module
	def checkAlleleFrequencies( self , mod , threshold ):
		for var in self.userVariants:
			if mod == "PM2":
				if not var.isFrequentAllele( threshold ):
					var.PM2 = True
					var.addSummary( "PM2(Low/absent allele frequency " \
						+ str( var.alleleFrequency ) \
						+ "<=" + str( threshold ) + ")" )
			if mod == "BA1":
				if var.isFrequentAllele( threshold ):
					var.BA1 = True
					var.addSummary( "BA1(Frequent allele " \
						+ str( var.alleleFrequency ) \
						+ ">" + str( threshold ) + ")" )

### Benign Modules ###
#### Stand-alone ####
	def BA1( self , threshold ):
		print "CharGer module BA1"
		print "- allele frequency >5%"
		self.checkAlleleFrequencies( "BA1" , threshold )
#### Strong ####
	def BS1( self ):
		print "CharGer module BS1: not yet implemented"
	def BS2( self ):
		print "CharGer module BS2: not yet implemented"
	def BS3( self ):
		print "CharGer module BS3: not yet implemented"
		#print " - in vitro or in vivo functional studies with no damaging effect on protein function or splicing"
	def BS4( self ):
		print "CharGer module BS4: not yet implemented"
#### Supporting ####
	def BP1( self ):
		print "CharGer module BP1: not yet implemented"
	def BP2( self ):
		print "CharGer module BP2: not yet implemented"
	def BP3( self ):
		print "CharGer module BP3: not yet implemented"
	def BP4( self , minimumEvidence ):
		print "CharGer module BP4"
		print " - in silico evidence of no damage"
		callSIFTdam = "damaging"
		callSIFTdel = "deleterious"
		thresholdSIFT = 0.05
		callPolyphen = "probably damaging"
		thresholdPolyphen = 0.432
		callBlosum62 = -2
		callCompara = 2
		callImpact = "high"
		fracMaxEntScan = 0.8
		callGeneSplicer = ""
		for var in self.userVariants:
			case = []
			if var.vepVariant:
				if var.vepVariant.consequences:
					for vcVar in var.vepVariant.consequences:
						if not var.BP4:
							evidence = 0
							if vcVar.blosum:
								if vcVar.blosum > callBlosum62:
									case.append( "Blosum62:" \
										+ str( vcVar.blosum ) \
										+ ">" + str( callBlosum62 ) )
									evidence += 1
							if vcVar.scoreSIFT and (vcVar.scoreSIFT >= thresholdSIFT):
								case.append( "SIFT:" \
									+ str( vcVar.scoreSIFT ) \
									+ ">=" + str( thresholdSIFT ) )
								evidence += 1
							# elif vcVar.predictionSIFT:
							# 	if vcVar.predictionSIFT.lower() != callSIFTdam and \
							# 	vcVar.predictionSIFT.lower() != callSIFTdel:
							# 		case.append( "SIFT:" \
							# 			+ str( vcVar.predictionSIFT ) )
							# 		evidence += 1
							if vcVar.scorePolyphen and (vcVar.scorePolyphen <= thresholdPolyphen):
								case.append( "PolyPhen:" \
									+ str( vcVar.scorePolyphen ) \
									+ "<=" + str( thresholdPolyphen ) )
								evidence += 1
							# elif vcVar.predictionPolyphen:
							# 	if vcVar.predictionPolyphen.lower().replace( "_" , " " ) != callPolyphen:
							# 		case.append( "PolyPhen:" \
							# 			+ str( vcVar.predictionPolyphen ) )
							# 		evidence += 1
							if vcVar.compara:
								if vcVar.compara <= callCompara:
									case.append( "Compara:" \
										+ str( vcVar.compara ) )
									evidence += 1
							if vcVar.impact:
								if vcVar.impact.lower() != callImpact:
									case.append( "VEP_Impact:" \
										+ str( vcVar.impact ) )
									evidence += 1
							if vcVar.maxentscan:
								callMaxEntScan = vcVar.maxentscan[0]*fracMaxEntScan
								if vcVar.maxentscan[1] > callMaxEntScan:
									case.append( "MaxEntScan:" \
										+ str( vcVar.maxentscan[1] ) \
										+ ">" + str( callMaxEntScan ) )
									evidence += 1
							if vcVar.genesplicer:
								if vcVar.genesplicer.lower() != callGeneSplicer:
									case.append( "GeneSplicer:" \
										+ str( vcVar.genesplicer ) )
									evidence += 1
							if evidence >= minimumEvidence:
								var.BP4 = True
				if var.BP4:
					var.addSummary( "BP4(Multiple (>=" + str( minimumEvidence ) \
						+ ") in silico predictions of non-deleterious effect=" \
						+ "|".join( case ) + ")" )

	def BP5( self ):
		print "CharGer module BP5: not yet implemented"
		#print" - multiple lines of computational evidence suggesting no impact on gene or product"
	def BP6( self ):
		print "CharGer module BP6: not yet implemented"
	def BP7( self ):
		print "CharGer module BP7: not yet implemented"

### Classifier ###
	def classify( self , **kwargs ):
		scoreSystem = kwargs.get( "system" , "CharGer" )
		for var in self.userVariants:
			var.isPathogenic( **kwargs )
			var.isLikelyPathogenic( **kwargs )
			var.isLikelyBenign( **kwargs )
			var.isBenign( **kwargs )
			var.isUncertainSignificance( **kwargs )
<<<<<<< HEAD
			if scoreSystem == "CharGer":
				var.tallyScore( **kwargs )
=======
			var.tallyScore( **kwargs )
>>>>>>> 00021b3d
	def printClassifications( self , **kwargs ):
		scoreSystem = kwargs.get( "system" , "CharGer" )
		headLine = '\t'.join( ["Variant" , "PositiveEvidence" , \
			"CharGerClassification" , "ClinVarAnnoation"] )
		print headLine
		i = 0
		for var in self.userVariants:
			i += 1
			print '\t'.join( [ str(i) , var.uniqueProteogenomicVar() , \
				var.positiveEvidence() , var.pathogenicity[scoreSystem] , \
				var.clinical["description"] ] )
	def writeSummary( self , outFile , **kwargs ):
		delim = kwargs.get( 'delim' , '\t' )
		asHTML = kwargs.get( 'html' , False )
		outFH = self.safeOpen( outFile , 'w' , warning=True )
		if asHTML:
			print "Writing to .html with delim = </td><td>"
			delim = "</td><td>"
			outFH.write( "<html><head></head><body><table style=\"width: 100%;\"><tr><td>" )
		headLine = delim.join( ["HUGO_Symbol" , "Chromosome" , "Start" , \
			"Stop" , "Reference" , "Alternate" , \
			# "Strand" , "Assembly" ,"Variant_Type" , \
			#"SIFT" , "PolyPhen", \
			"Variant_Classification" , \
			#"Sample" , \
			"HGVSg", "HGVSc", "HGVSp" , \
			#"Sample" , "Transcript" , "Codon_Position" , "HGVSg", "HGVSc", "Protein" , \
			#"Peptide_Reference" , "Peptide_Position" , "Peptide_Alternate" , \
			#"HGVSp","Allele_Frequency","VEP_Most_Severe_Consequence" , "ClinVar_Pathogenicity" , \
<<<<<<< HEAD
			"Allele_Frequency","VEP_Most_Severe_Consequence" ,  \
			"Positive_Evidence" , "Negative_Evidence" , \
			"Positive_CharGer_Score" , "Negative_CharGer_Score" , "ClinVar_Pathogenicity" , \
			"ACMG_Classification" , "CharGer_Classification" , \
=======
			"Allele_Frequency","VEP_Most_Severe_Consequence" , \
			"Positive_Evidence" , "Negative_Evidence" , \
			"Positive_CharGer_Score" , "Negative_CharGer_Score" , \
			"CharGer_Classification" , "ACMG_Classification" , "ClinVar_Classification" , \
>>>>>>> 00021b3d
			"PubMed_Link" , "ClinVar_Traits" , \
			"CharGer_Summary"] )
			# "VEP_Annotations" , \
			# "VCF_Headers" , "VCF_INFO" , "CharGer_Summary"] )
		try:
			outFH.write( headLine )
			if asHTML:
				outFH.write( "</td></tr>" )
			else:
				outFH.write( "\n" )
			for var in self.userVariants:
				fields = []

				self.appendStr( fields,var.gene)
				self.appendStr( fields,var.chromosome)
				self.appendStr( fields,var.start)
				self.appendStr( fields,var.stop)
				self.appendStr( fields,var.reference)
				self.appendStr( fields,var.alternate)
				# self.appendStr( fields,var.strand)
				# self.appendStr( fields,var.assembly)
				# self.appendStr( fields,var.variantType)
				#elf.appendStr( fields, self.vcfKeyIndex["SIFT"])
				#self.appendStr( fields, var.vcfInfo)
<<<<<<< HEAD
				#self.appendStr( fields,var.vcfInfo[self.vcfKeyIndex["SIFT"]])
				#self.appendStr( fields,var.vcfInfo[self.vcfKeyIndex["PolyPhen"]])
=======
				if var.vcfInfo:
					if "SIFT" in self.vcfKeyIndex:
						self.appendStr( fields,var.vcfInfo[self.vcfKeyIndex["SIFT"]])
					else:
						self.appendStr( fields , "NA" )
					if "PolyPhen" in self.vcfKeyIndex:
						self.appendStr( fields,var.vcfInfo[self.vcfKeyIndex["PolyPhen"]])
					else:
						self.appendStr( fields , "NA" )
				else:
					self.appendStr( fields , "NA" )
					self.appendStr( fields , "NA" )
>>>>>>> 00021b3d
				#self.appendStr( fields,var.polyphen)
				self.appendStr( fields,var.variantClass)
				#self.appendStr( fields,var.sample)
				#self.appendStr( fields,var.transcriptCodon)
				#self.appendStr( fields,var.positionCodon)
				self.appendStr( fields,var.HGVSg() ) # need to be corrected to cDNA change on the most severe peptide
				self.appendStr( fields,var.HGVSc() ) # need to be corrected to cDNA change on the most severe peptide
				#self.appendStr( fields,var.transcriptPeptide)
				#self.appendStr( fields,var.referencePeptide)
				#self.appendStr( fields,var.positionPeptide)
				#self.appendStr( fields,var.alternatePeptide)
				self.appendStr( fields, var.HGVSp() ) # need to be corrected too
				self.appendStr( fields,var.alleleFrequency)
				#self.appendStr( fields,var.vepVariant.mostSevereConsequence) ## this line will fail you on insertions regardless of all the checks in appendStr
				try:
					self.appendStr( fields,var.vepVariant.mostSevereConsequence)
				except:
					self.appendStr( fields , "NA" )
					pass
				#self.appendStr( fields,var.clinvarVariant.trait)
				self.appendStr( fields,var.positiveEvidence())
				self.appendStr( fields,var.negativeEvidence())
				self.appendStr( fields,var.pathogenicScore)
				self.appendStr( fields,var.benignScore)
<<<<<<< HEAD
				self.appendStr( fields,var.clinical["description"])
				self.appendStr( fields,var.pathogenicity["ACMG"])
				self.appendStr( fields,var.pathogenicity["CharGer"])
=======
				self.appendStr( fields, var.pathogenicity["CharGer"])
				self.appendStr( fields, var.pathogenicity["ACMG"])
				self.appendStr( fields,var.clinical["description"])
>>>>>>> 00021b3d
				try:
					if asHTML:
						text = "<a href=\""
						text += var.clinvarVariant.linkPubMed()
						text += "\">uid="
						text += str( var.clinvarVariant.uid )
						text += "</a>"
						self.appendStr( fields, text )
					else:
						self.appendStr( fields,var.clinvarVariant.linkPubMed())
				except:
					self.appendStr( fields , "NA" )
					pass
				try:
					self.appendStr( fields,var.clinvarVariant.getTraits( '|' ) )
				except:
					self.appendStr( fields , "NA" )
					pass
				# TODO: add all the bioinformatic good stuff from VEP
				# self.appendStr( fields , var.vepAnnotations ) #make sure this works
				# self.appendStr( fields , self.vcfHeaderInfo )
				# self.appendStr( fields , var.vcfInfo )
				self.appendStr( fields , ' -- '.join( var.callSummary ) )

				if asHTML:
					outFH.write( "<tr><td>" )
				outFH.write( delim.join( fields ) )
				if asHTML:
					outFH.write( "</td></tr>" )
				else:
					outFH.write( "\n" )
		except:
			print "CharGer Error: Could not write output summary"
			pass
		if asHTML:
			outFH.write( "</table></body></html>" )

	@staticmethod
	def appendStr( array, value ):
		try:
			array.append( str( value ) )
		except:
			print "failed to append a value\n"
			array.append( "NA" )
			pass

	@staticmethod
	def safeOpen( inputFile , rw , **kwargs ):
		errwar = kwargs.get( 'warning' , False )
		try:
			return open( inputFile , rw )
		except:
			if errwar:
				print "CharGer Warning: could not open " + inputFile
			else:
				print "CharGer Error: could not open " + inputFile
			pass

	@staticmethod
	def getUniqueGenomicVariantList( aVarList ):
		uniqueVarList = []
		uniqueVarDict = AV({})
		for var in aVarList:
			generalVar = variant()
			generalVar.copyInfo( var )
			if generalVar.genomicVar() not in uniqueVarDict:
				uniqueVarDict[generalVar.genomicVar()] = 1
				uniqueVarList.append( generalVar )
		return uniqueVarList
	@staticmethod
	def toFloat(x):
		try:
			float(x)
			return float(x)
		except:
			return "nan"
	@staticmethod
	def runTime( initialTime ):
	   return time.time() - initialTime
	@staticmethod
	def printRunTime( step , interval ):
		print "Running " + step + " took " + str( interval ) + "seconds"
	@staticmethod
	def printVariants( variants ):
		for var in variants:
			print var.proteogenomicVar()
	@staticmethod
	def getChrNum( chrString ):
		''' Get the chromosome number in case chr or Chr is present'''
		return chrString.upper().replace("CHR", "")<|MERGE_RESOLUTION|>--- conflicted
+++ resolved
@@ -44,11 +44,8 @@
 		#self.vepVariants = kwargs.get( 'vepVariants' , [] )
 		self.diseases = kwargs.get( 'diseases' , {} )
 		self.vcfHeaderInfo = kwargs.get( 'vcfHeaderInfo' , [] )
-<<<<<<< HEAD
 		self.vcfKeyIndex = kwargs.get( 'vcfKeyIndex' , {} )
-=======
-		self.vcfKeyIndex = kwargs.get( 'self.vcfKeyIndex' , AV({}) )
->>>>>>> 00021b3d
+
 		#### ADD key index here to access vcf info for individual variant
 
 ### Retrieve input data from user ###
@@ -1054,12 +1051,8 @@
 			var.isLikelyBenign( **kwargs )
 			var.isBenign( **kwargs )
 			var.isUncertainSignificance( **kwargs )
-<<<<<<< HEAD
-			if scoreSystem == "CharGer":
-				var.tallyScore( **kwargs )
-=======
 			var.tallyScore( **kwargs )
->>>>>>> 00021b3d
+
 	def printClassifications( self , **kwargs ):
 		scoreSystem = kwargs.get( "system" , "CharGer" )
 		headLine = '\t'.join( ["Variant" , "PositiveEvidence" , \
@@ -1089,17 +1082,10 @@
 			#"Sample" , "Transcript" , "Codon_Position" , "HGVSg", "HGVSc", "Protein" , \
 			#"Peptide_Reference" , "Peptide_Position" , "Peptide_Alternate" , \
 			#"HGVSp","Allele_Frequency","VEP_Most_Severe_Consequence" , "ClinVar_Pathogenicity" , \
-<<<<<<< HEAD
 			"Allele_Frequency","VEP_Most_Severe_Consequence" ,  \
 			"Positive_Evidence" , "Negative_Evidence" , \
 			"Positive_CharGer_Score" , "Negative_CharGer_Score" , "ClinVar_Pathogenicity" , \
 			"ACMG_Classification" , "CharGer_Classification" , \
-=======
-			"Allele_Frequency","VEP_Most_Severe_Consequence" , \
-			"Positive_Evidence" , "Negative_Evidence" , \
-			"Positive_CharGer_Score" , "Negative_CharGer_Score" , \
-			"CharGer_Classification" , "ACMG_Classification" , "ClinVar_Classification" , \
->>>>>>> 00021b3d
 			"PubMed_Link" , "ClinVar_Traits" , \
 			"CharGer_Summary"] )
 			# "VEP_Annotations" , \
@@ -1124,23 +1110,18 @@
 				# self.appendStr( fields,var.variantType)
 				#elf.appendStr( fields, self.vcfKeyIndex["SIFT"])
 				#self.appendStr( fields, var.vcfInfo)
-<<<<<<< HEAD
-				#self.appendStr( fields,var.vcfInfo[self.vcfKeyIndex["SIFT"]])
-				#self.appendStr( fields,var.vcfInfo[self.vcfKeyIndex["PolyPhen"]])
-=======
-				if var.vcfInfo:
-					if "SIFT" in self.vcfKeyIndex:
-						self.appendStr( fields,var.vcfInfo[self.vcfKeyIndex["SIFT"]])
-					else:
-						self.appendStr( fields , "NA" )
-					if "PolyPhen" in self.vcfKeyIndex:
-						self.appendStr( fields,var.vcfInfo[self.vcfKeyIndex["PolyPhen"]])
-					else:
-						self.appendStr( fields , "NA" )
-				else:
-					self.appendStr( fields , "NA" )
-					self.appendStr( fields , "NA" )
->>>>>>> 00021b3d
+				# if var.vcfInfo:
+				# 	if "SIFT" in self.vcfKeyIndex:
+				# 		self.appendStr( fields,var.vcfInfo[self.vcfKeyIndex["SIFT"]])
+				# 	else:
+				# 		self.appendStr( fields , "NA" )
+				# 	if "PolyPhen" in self.vcfKeyIndex:
+				# 		self.appendStr( fields,var.vcfInfo[self.vcfKeyIndex["PolyPhen"]])
+				# 	else:
+				# 		self.appendStr( fields , "NA" )
+				# else:
+				# 	self.appendStr( fields , "NA" )
+				# 	self.appendStr( fields , "NA" )
 				#self.appendStr( fields,var.polyphen)
 				self.appendStr( fields,var.variantClass)
 				#self.appendStr( fields,var.sample)
@@ -1165,15 +1146,9 @@
 				self.appendStr( fields,var.negativeEvidence())
 				self.appendStr( fields,var.pathogenicScore)
 				self.appendStr( fields,var.benignScore)
-<<<<<<< HEAD
 				self.appendStr( fields,var.clinical["description"])
 				self.appendStr( fields,var.pathogenicity["ACMG"])
 				self.appendStr( fields,var.pathogenicity["CharGer"])
-=======
-				self.appendStr( fields, var.pathogenicity["CharGer"])
-				self.appendStr( fields, var.pathogenicity["ACMG"])
-				self.appendStr( fields,var.clinical["description"])
->>>>>>> 00021b3d
 				try:
 					if asHTML:
 						text = "<a href=\""
