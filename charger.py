#!/usr/bin/python
# CharGer - Characterization of Germline variants
# author: Adam D Scott (ascott@genome.wustl.edu) & Kuan-lin Huang (khuang@genome.wustl.edu)
# version: v0.0 - 2015*12

import time
import math
import re
from biomine.webapi.ensembl.ensemblapi import ensemblapi
import glob
from scipy import stats
from biomine.webapi.entrez.entrezapi import entrezapi
from biomine.webapi.exac.exacapi import exacapi
from biomine.variant.clinvarvariant import clinvarvariant
from biomine.variant.vepvariant import vepvariant
from biomine.variant.vepconsequencevariant import vepconsequencevariant
from biomine.variant.mafvariant import mafvariant
from biomine.variant.variant import variant
from chargervariant import chargervariant
from autovivification import autovivification as AV
import vcf
from collections import OrderedDict as OD

class charger(object):
	''' Example usage:
			CharGer = charger()
			CharGer.getInput( maf=mafFile , expression=expressionFile , geneList=geneListFile )
			CharGer.getWebData( clinvar=doClinVar , exac=doExAC )
			CharGer.characterize( )
			CharGer.PVS1( )
			CharGer.PS1( )
			CharGer.PM4( )
			CharGer.PM5( )
	'''
	allDiseases = "all"
	def __init__( self , **kwargs ):
		self.userVariants = kwargs.get( 'variants' , [] )
		self.userExpression = kwargs.get( 'expressions' , AV({}) )
		self.userGeneList = kwargs.get( 'geneList' , AV({}) )
		self.userDeNovoVariants = kwargs.get( 'deNovo' , {} )
		self.userAssumedDeNovoVariants = kwargs.get( 'assumedDeNovo' , {} )
		self.userCoSegregateVariants = kwargs.get( 'coSegregate' , {} )
		#self.clinvarVariants = kwargs.get( 'clinvarVariants' , {} )
		#self.vepVariants = kwargs.get( 'vepVariants' , [] )
		self.diseases = kwargs.get( 'diseases' , {} )
		self.vcfInfos = kwargs.get( 'vcfInfo' , [] )

### Retrieve input data from user ###
	def getInputData( self  , **kwargs ):
		mafFile = kwargs.get( 'maf' , "" )
		vcfFile = kwargs.get( 'vcf' , "" )
		tsvFile = kwargs.get( 'tsv' , "" )
		expressionFile = kwargs.get( 'expression' , "" )
		geneListFile = kwargs.get( 'geneList' , "" )
		deNovoFile = kwargs.get( 'deNovo' , "" )
		assumedDeNovoFile = kwargs.get( 'assumedDeNovo' , "" )
		coSegregateFile = kwargs.get( 'coSegregate' , "" )
		tcga = kwargs.get( 'tcga' , True )
		diseaseFile = kwargs.get( 'diseases' , "" )
		specific = kwargs.get( 'specific' , False )
		self.getDiseases( diseaseFile , **kwargs )
		preVEP = []
		vepDone = False
		exacDone = False
		if mafFile:
			self.readMAF( mafFile , **kwargs )
		if vcfFile:
			[ vepDone , preVEP , exacDone ] = self.readVCF( vcfFile , **kwargs )
		if tsvFile:
			self.readTSV( tsvFile , **kwargs )
		if expressionFile:
			self.readExpression( expressionFile )
		else: 
			print "No expression file uploaded. CharGer will allow all passed truncations without expression data in PVS1."
		if geneListFile:
			self.readGeneList( geneListFile , specific=specific )
		else:
			print "No gene list file uploaded. CharGer will not make PVS1 calls."
		for var in self.userVariants:
			if str(var.reference) == "0" or not var.reference:
				var.reference = "-"
			if str(var.alternate) == "0" or not var.alternate:
				var.alternate = "-"
		return [ vepDone , preVEP , exacDone ]
	def readMAF( self , inputFile , **kwargs ):
		inFile = self.safeOpen( inputFile , 'r' )
		codonColumn = kwargs.get( 'codon' , 48 )
		peptideChangeColumn = kwargs.get( 'peptideChange' , 49 )
		tcga = kwargs.get( 'tcga' , True )
		specific = kwargs.get( 'specific' , True )
		try:
			next(inFile)
			for line in inFile:
				var = chargervariant()
				var.mafLine2Variant( line , peptideChange=peptideChangeColumn , codon=codonColumn )
				print var.proteogenomicVar()
				if specific:
					if tcga:
						match = re.match( "TCGA\-(\w\w)" , var.sample )
						if match:
							var.disease = self.diseases[match.groups()[0]]
				else:
					var.disease = charger.allDiseases
				self.userVariants.append( var )
		except:
			raise Exception( "CharGer Error: bad .maf file" )
	def readVCF( self , inputFile , **kwargs ):
		inFile = vcf.Reader( open( inputFile , 'r' ) )
		preVEP = []
		vepDone = False
		exacDone = False
		vepInfo = OD()
		self.vcfInfo = []
		metadata = inFile.metadata
		for pairs in metadata:
			if pairs == 'VEP':
				print "This .vcf has VEP annotations!"
				infos = inFile.infos
				for info_ID in infos.items():
					if info_ID[0] == "CSQ": #CSQ tag the VEP annotation, probably means consequence
						csq = info_ID
						Info = csq[1] #Info(...)
						if Info:
							desc = Info[3] #Consequence type...Format: Allele|Gene|...
							keysString = desc.split( "Format: " )[1]
							self.vcfInfo = keysString.split( "|" )
							key_index = {}
							i = 0
							for key in self.vcfInfo:
								print str(i) + " => " + key
								vepInfo[key] = None
								key_index[key] = i
								i = i + 1
		for record in inFile:
			chrom = record.CHROM
			reference = record.REF
			alternates = record.ALT
			start = record.start+1 #1-base beginning of ref
			stop = record.end #0-base ending of ref
			info = record.INFO
			for alternate in alternates:
				alt = str( alternate )
				if alt == "None":
					alt = None
				if record.is_indel and not record.is_deletion: #insertion
					reference = "-"
					alt = alt[1:len(alt)]
					stop = stop + 1
				elif record.is_deletion:
					reference = reference[1:len(reference)] #assumes only one base overlap
					alt = "-"
					start = start + 1
					stop = stop + 1

				parentVar = mafvariant( \
					chromosome = chrom , \
					start = start , \
					stop = stop , \
					dbsnp = record.ID , \
					reference = reference , \
					alternate = alt , \
				)

				var = chargervariant( \
					parentVariant=parentVar
				)

				csq = info.get( 'CSQ' , "noCSQ" )
				if not csq == "noCSQ":
					vepDone = True
					exacDone = True
					var.vepVariant = vepvariant()
					for thisCSQ in csq:
						values = thisCSQ.split( "|" )
						aas = [None , None] 
						if values[key_index["Amino_acids"]]: #8 => Amino_acids
							aas = values[key_index["Amino_acids"]].split("/") 
							if len( aas ) > 1:
								aas[0] = mafvariant().convertAA( aas[0] )
								aas[1] = mafvariant().convertAA( aas[1] )
							else:
								#28 => HGVSc
								#29 => HGVSp
								hgvsp = values[key_index["HGVSp"]].split( ":" )
								if len( hgvsp ) > 1:
									changep = re.match( "p\." , hgvsp[1] )
								if changep:
									aas = mafvariant().splitHGVSp( hgvsp[1] )
									aas[0] = mafvariant().convertAA( aas[0] )
									aas[2] = mafvariant().convertAA( aas[2] )
								else:
									aas.append( None )
									needVEP = True
									preVEP.append( var )
						exons = [None , None]
						if values[key_index["EXON"]]: #25 => EXON
							exons = values[key_index["EXON"]].split( "/" )
							if len( exons ) == 1:
								exons.append(None)
						introns = [None , None]
						if values[key_index["INTRON"]]: #26 => INTRON
							introns = values[key_index["INTRON"]].split( "/" )
							if len( introns ) == 1:
								introns.append(None)
						siftStuff = [None , None]
						if values[key_index["SIFT"]]:
							siftStuff = values[key_index["SIFT"]].split( "(" ) 
							if len( siftStuff ) == 1:
								siftStuff.append( None )
							else:
<<<<<<< HEAD
								siftStuff[1] = siftStuff[1].rstrip( ")" )
=======
								siftStuff[1].rstrip( ")" )
>>>>>>> 8e7b57a5
						polyPhenStuff = [None , None]
						if values[key_index["PolyPhen"]]:
							polyPhenStuff = values[key_index["PolyPhen"]].split( "(" ) 
							if len( polyPhenStuff ) == 1:
								polyPhenStuff.append( None )
							else:
								polyPhenStuff[1] = polyPhenStuff[1].rstrip( ")" )
						vcv = vepconsequencevariant( \
							#parentVariant=var
							chromosome = chrom , \
							start = start , \
							stop = stop , \
							dbsnp = record.ID , \
							reference = reference , \
							alternate = alt , \
							#1 => Gene
							gene_id=values[key_index["Gene"]] , \
							#2 => Feature
							transcriptCodon=values[key_index["Feature"]] , \
							#4 => Consequence
							consequence_terms=values[key_index["Consequence"]].split( "&" ) , \
							#5 => cDNA_position
							positionCodon=values[key_index["cDNA_position"]] , \
							#7 => Protein_position
							positionPeptide=values[key_index["Protein_position"]] , \
							referencePeptide=aas[0] , \
							alternatePeptide=aas[1] , \
							#12 => STRAND
							strand=values[key_index["STRAND"]] , \
							#13 => SYMBOL
							gene=values[key_index["SYMBOL"]] , \
							#14 => SYMBOL_SOURCE
							gene_symbol_source=values[key_index["SYMBOL_SOURCE"]] , \
							#15 => HGNC_ID
							hgnc_id=values[key_index["HGNC_ID"]] , \
							#16 => BIOTYPE
							biotype=values[key_index["BIOTYPE"]] , \
							#17 => CANONICAL
							canonical=values[key_index["CANONICAL"]] , \
							#18 => CCDS
							ccds=values[key_index["CCDS"]] , \
							#19 => ENSP
							transcriptPeptide=values[key_index["ENSP"]] , \
							#23 => SIFT
							predictionSIFT=siftStuff[0] , \
							scoreSIFT=siftStuff[1] , \
							#24 => POLYPHEN
							predictionPolyphen=polyPhenStuff[0] , \
							scorePolyphen=polyPhenStuff[1] , \
							exon=exons[0] , \
							totalExons=exons[1] , \
							intron=introns[0] , \
							totalIntrons=introns[1] , \
						)
#6 => CDS_position
#10 => Existing_variation
#11 => DISTANCE
#20 => SWISSPROT
#21 => TREMBL
#22 => UNIPARC
#27 => DOMAINS
#30 => GMAF
						var.alleleFrequency = values[key_index["GMAF"]]
#31 => AFR_MAF
#32 => AMR_MAF
#33 => ASN_MAF
#34 => EUR_MAF
#35 => AA_MAF
#36 => EA_MAF
#37 => CLIN_SIG
#38 => SOMATIC
#39 => PUBMED
#40 => MOTIF_NAME
#41 => MOTIF_POS
#42 => HIGH_INF_POS
#43 => MOTIF_SCORE_CHANGE

						var.vepVariant.consequences.append( vcv )
				severeRank = [ 	"transcript_ablation" , \
								"splice_acceptor_variant" , \
								"splice_donor_variant" , \
								"stop_gained" , \
								"frameshift_variant" , \
								"stop_lost" , \
								"start_lost" , \
								"transcript_amplification" , \
								"inframe_insertion" , \
								"inframe_deletion" , \
								"missense_variant" , \
								"protein_altering_variant" , \
								"splice_region_variant" , \
								"incomplete_terminal_codon_variant" , \
								"stop_retained_variant" , \
								"synonymous_variant" , \
								"coding_sequence_variant" , \
								"mature_miRNA_variant" , \
								"5_prime_UTR_variant" , \
								"3_prime_UTR_variant" , \
								"non_coding_transcript_exon_variant" , \
								"intron_variant" , \
								"NMD_transcript_variant" , \
								"non_coding_transcript_variant" , \
								"upstream_gene_variant" , \
								"downstream_gene_variant" , \
								"TFBS_ablation" , \
								"TFBS_amplification" , \
								"TF_binding_site_variant" , \
								"regulatory_region_ablation" , \
								"regulatory_region_amplification" , \
								"feature_elongation" , \
								"regulatory_region_variant" , \
								"feature_truncation" , \
								"intergenic_variant" ]
				mostSevere = None
				rankMostSevere = 10000
				mostSevereCons = severeRank[-1]
				for cons in var.vepVariant.consequences:
					for term in cons.terms:
						if term in severeRank:
							rank = severeRank.index( term )
						else:
							rank = 10000
						if rank < rankMostSevere:
							mostSevere = cons
							rankMostSevere = rank
							mostSevereCons = term
						elif rank == rankMostSevere:
							if cons.canonical:
								mostSevere = cons
				if mostSevere:
					var.gene = mostSevere.gene
					var.referencePeptide = mostSevere.referencePeptide
					var.positionPeptide = mostSevere.positionPeptide
					var.alternatePeptide = mostSevere.alternatePeptide
					var.transcriptPeptide = mostSevere.transcriptPeptide
					var.transcriptCodon = mostSevere.transcriptCodon
					var.positionCodon = mostSevere.positionCodon
					var.vepVariant.mostSevereConsequence = mostSevereCons
					var.variantClass = mostSevereCons
				print var.proteogenomicVar()

				self.userVariants.append( var )
		return [ vepDone , preVEP , exacDone ]

	def readTSV( self , inputFile , **kwargs ):
		print "\tReading .tsv!"
		inFile = self.safeOpen( inputFile , 'r' )
		chrColumn = kwargs.get( 'chr' , 0 )
		startColumn = kwargs.get( 'start' , 1 )
		stopColumn = kwargs.get( 'stop' , 2 )
		refColumn = kwargs.get( 'ref' , 3 )
		altColumn = kwargs.get( 'alt' , 4 )
		geneColumn = kwargs.get( 'gene' , 6 )
		strandColumn = kwargs.get( 'strand' , 11 )
		peptideColumn = kwargs.get( 'peptideChange' , 14 )
		codonColumn = kwargs.get( 'codon' , 15 )
		sampleColumn = kwargs.get( 'sample' , 21 )
		tcga = kwargs.get( 'tcga' , True )
		specific = kwargs.get( 'specific' , True )
		headerLine = next(inFile).split( "\t" ) 
		try:
			for line in inFile:
				fields = line.split( "\t" )
				chrom = self.getChrNum( fields[int(chrColumn)] )
				alt = fields[int(altColumn)]
				ref = fields[int(refColumn)]
				start = fields[int(startColumn)]
				stop = fields[int(stopColumn)]
				#strand = fields[int(strandColumn)]
				#gene = fields[int(geneColumn)]
				sample = fields[int(sampleColumn)]
				
				var = chargervariant( \
					chromosome = chrom , \
					start = start , \
					stop = stop , \
					reference = ref , \
					alternate = alt , \
					#strand = strand , \
					#gene = gene , \
					sample = sample , \
					#codon = codonChange , \
					#peptide = peptideChange , \
				)
				var.splitHGVSc( fields[int(codonColumn)] )
				var.splitHGVSp( fields[int(peptideColumn)] )

				if specific:
					if tcga:
						match = re.match( "TCGA\-(\w\w)" , var.sample )
						if match:
							var.disease = self.diseases[match.groups()[0]]
				else:
					var.disease = charger.allDiseases
				self.userVariants.append( var )
		except:
			raise Exception( "CharGer Error: bad .tsv file" )
			print "Hint: correct columns?"
			print headerLine
			
	def readExpression( self , inputFile ): # expect sample(col)-gene(row) matrixes
		try:
			fileNames = glob.glob(inputFile + "*")
			for fileName in fileNames:
				print "Processing expression from ", fileName
				inFile = self.safeOpen( fileName , 'r' , warning=True )
				header = inFile.readline()
				samples = header.split( "\t" )

				# make sure the sample names are matching up, assuming
				# sample name in RSEM: TCGA-OR-A5J1-01A-11R-A29S-07
				# sample name in MAF: TCGA-H4-A2HQ
				for idx, sample in enumerate(samples):
					sample_s = sample.split( "-" )
					sample_only = "-".join(sample_s[0:3])
					samples[idx] = sample_only
					
				for line in inFile:
					fields = line.split( "\t" )		
					gene = fields[0] 
					gene_exp = [ self.toFloat(x) for x in fields[1:]] # manage potential NA strings that may cause errors
					gene_exp_p = (stats.rankdata(gene_exp, 'min')-1)/len(gene_exp) # convert to percentile
					for i in range(1,len(gene_exp_p)):
						self.userExpression[samples[i+1]][gene] = gene_exp_p[i]

		except:
			print "CharGer Error: bad expression file"

	def readGeneList( self , inputFile , **kwargs ): # gene list formatted "gene", "disease", "mode of inheritance"
		specific = kwargs.get( 'specific', True )
		try:
			inFile = self.safeOpen( inputFile , 'r' , warning=True )
			for line in inFile:
				fields = line.split( "\t" )
				gene = fields[0].rstrip()
				if specific:
					disease = fields[1].rstrip()
				else: #set the gene to match all disease
					disease = charger.allDiseases
				mode_inheritance = fields[2].rstrip()
				self.userGeneList[gene][disease] = mode_inheritance
				print '__'.join( [ gene , disease , mode_inheritance ] )
		except:
			print "CharGer Error: bad gene list file"
	def readDeNovo( self , inputFile ):
		self.readOtherMAF( inputFile , varDict = self.deNovoVariants )
	def readCoSegregate( self , inputFile ):
		self.readOtherMAF( inputFile , varDict = self.coSegregateVariants )
	def readAssumedDeNovo( self , inputFile ):
		self.readOtherMAF( inputFile , varDict = self.assumedDeNovoVariants )
	def readOtherMAF( self , inputFile, varDict ):
		try:
			inFile = self.safeOpen( inputFile , 'r' , warning=True )
			next(inFile)
			for line in inFile:
				fields = line.split( "\t" )
				var = mafvariant()
				var.mafLine2Variant( line )
				varDict[var.uniqueVar()] = 1
		except:
			print "CharGer Warning: bad .maf for " + inputFile

### Retrieve external reference data ###
	def getExternalData( self , **kwargs ):
		t = time.time()
		self.getClinVar( **kwargs )
		self.printRunTime( "ClinVar" , self.runTime( t ) )
		t = time.time()
		self.getExAC( **kwargs )
		self.printRunTime( "exac" , self.runTime( t ) )
		t = time.time()
		self.getVEP( **kwargs )
		self.printRunTime( "VEP" , self.runTime( t ) )
		self.fillMissingVariantInfo()
	def fillMissingVariantInfo( self ):
		for var in self.userVariants:
			var.fillMissingInfo()
	def getClinVar( self , **kwargs ):
		doClinVar = kwargs.get( 'clinvar' , True )
		summaryBatchSize = kwargs.get( 'summaryBatchSize' , 500 )
		searchBatchSize = kwargs.get( 'searchBatchSize' , 50 )
		if doClinVar:
			ent = entrezapi()
			i = 0
			for varsStart in range( 0 , len( self.userVariants ) , int(searchBatchSize) ):
				varsEnd = varsStart + int(searchBatchSize)
				varsSet = self.userVariants[varsStart:varsEnd]
				ent.prepQuery( varsSet )
				ent.subset = entrezapi.esearch
				ent.database = entrezapi.clinvar
				clinvarsSet = ent.doBatch( summaryBatchSize )
				varsBoth = self.matchClinVar( varsSet , clinvarsSet )
				self.userVariants[varsStart:varsEnd] = varsBoth["userVariants"]
				#self.clinvarVariants.update( varsBoth["clinvarVariants"] )
				#self.userVariants[varsStart:varsEnd] = self.matchClinVar( varsSet , clinvarsSet )
	def getExAC( self , **kwargs ):
		doExAC = kwargs.get( 'exac' , True )
		useHarvard = kwargs.get( 'harvard' , True )
		threshold = kwargs.get( 'threshold' , 0 )
		if doExAC:
			common = 0
			rare = 0
			totalVars = len( self.userVariants )
			exac = exacapi(harvard=useHarvard)
#entries by genomivVar
			exacIn = self.getUniqueGenomicVariantList( self.userVariants )
			#entries = exac.getAlleleFrequencies( self.userVariants )
			entries = exac.getAlleleFrequencies( exacIn )
			for var in self.userVariants:
				if var.genomicVar() in entries:
					alleleFrequency = entries[var.genomicVar()]
				else:
					alleleFrequency = None
				var.alleleFrequency = alleleFrequency
				if var.isFrequentAllele( threshold ):
					common += 1
				else:
					rare += 1
			elen = len(entries.keys())
			print "exac found " + str(common) + "common & " + str(rare) + "rare variants out of " + str(totalVars) + "total variants and " + str(elen) + "unique variants"
	def getVEP( self , **kwargs ):
		doVEP = kwargs.get( 'vep' , True )
		preVEP = kwargs.get( 'prevep' , [] )
		doREST = kwargs.get( 'rest' , False )
		doCMD = kwargs.get( 'cmd' , False )

		if doVEP:
			if doREST or ( not doREST and not doCMD ):
				self.getVEPviaREST( **kwargs )
			if doCMD:
				self.getVEPviaCMD( **kwargs )
		elif len( preVEP ) > 0:
			if doREST or ( not doREST and not doCMD ):
				self.getVEPviaREST( **kwargs )
			if doCMD:
				self.getVEPviaCMD( **kwargs )

	def getVEPviaREST( self , **kwargs ):
		doAllOptions = kwargs.get( 'allOptions' , True )
		doVEP = kwargs.get( 'vep' , [] )
		preVEP = kwargs.get( 'prevep' , [] )
		vep = ensemblapi()
		luv = len(self.userVariants)
		vepVariants = []
		if doVEP:
			vepVariants = vep.annotateVariantsPost( self.userVariants , **kwargs )
		elif len( preVEP ) > 0:
			vepVariants = vep.annotateVariantsPost( preVEP , **kwargs )
		self.matchVEP( vepVariants )
		aluv = 0
		for var in self.userVariants:
			if var.vepVariant:
				aluv += 1
		luvafter = len(self.userVariants)
		print "\nVEP annotated userVariants " + str( luvafter )
		print "VEP annotated " + str(aluv) + " from the original set of " + str(luv)

	def getVEPviaCMD( self , **kwargs ):
		NotImplemented

#### Helper methods for data retrieval ####
	def matchClinVar( self , userVariants , clinvarVariants ):
		for var in userVariants:
			for uid in clinvarVariants:
				cvar = clinvarVariants[uid]
				if var.sameGenomicVariant( cvar ):
					var.clinical = cvar.clinical
					var.clinvarVariant = cvar
		return { "userVariants" : userVariants , "clinvarVariants" : clinvarVariants }
	def matchVEP( self , vepVariants ):
		for var in self.userVariants:
			genVar = var.vcf()
			vepVar = vepvariant()
			if genVar in vepVariants:
				vepVar = vepVariants[genVar]
			if var.sameGenomicVariant( vepVar ):
				var.vepVariant = vepVar
				var.copyMostSevereConsequence()
			if var.vepVariant:
				var.vepAnnotations = var.vepVariant.printVariant( delim="|" , minimal=True )
	def getDiseases( self , diseasesFile , **kwargs ):
		tcga = kwargs.get( 'tcga' , True )
		try:
			if tcga:
				conversion = open( diseasesFile , "r" )
				for line in conversion:
					fields = line.split('\t')
					self.diseases[fields[0]] = fields[2].strip()
				return self.diseases
			return
		except:
			print "CharGer Warning: No diseases file provided"
			return


### Evidence levels ### 
##### Very Strong #####
	def PVS1( self , expressionThreshold = 0.2 ):
		print "CharGer module PVS1"
		print "- truncations in genes where LOF is a known mechanism of the disease"
		print "- require the mode of inheritance to be dominant (assuming heterzygosity) and co-occurence with reduced gene expression"
		maf_truncations = ["Frame_Shift_Del","Frame_Shift_Ins","Nonsense_Mutation","Splice_Site"] #,"Nonstop_Mutation"
		vep_truncations = ["transcript_ablation","splice_acceptor_variant","splice_donor_variant","stop_gained",\
							"frameshift_variant","start_lost"]
		if self.userGeneList: #gene, disease, mode of inheritance
			for var in self.userVariants:
				varGene = var.gene
				varDisease = var.disease # no disease field in MAF; may require user input	
				varSample = var.sample
				varClass = var.variantClass
				print varClass
				varVEPClass = ""
				if var.vepVariant:
					varVEPClass = var.vepVariant.mostSevereConsequence
				altPeptide = var.alternatePeptide
				if (varClass in maf_truncations) or \
					(varVEPClass in vep_truncations) or \
					altPeptide == "*" or \
					altPeptide == "fs":
					if varGene in self.userGeneList: # check if in gene list
						if ( "dominant" in self.userGeneList[varGene][varDisease] or \
							"dominant" in self.userGeneList[varGene][charger.allDiseases]):
							var.PVS1 = True # if call is true then check expression effect
							if self.userExpression: # consider expression data only if the user has supplied an expression matrix
								if self.userExpression[varSample][varGene] >= expressionThreshold:
									var.PVS1 = False 
				if var.PVS1:
					var.addSummary( "PVS1(Truncation in gene " + varGene + ")" )
		else: 
			print "CharGer Error: Cannot evaluate PVS1: No gene list supplied."

##### Strong #####
	def PS1( self ):
		print "CharGer module PS1"
		print "- same peptide change as a previously established pathogenic variant"
		self.peptideChange( "PS1" )
	def PS2( self ):
		print "CharGer module PS2"
		print "- de novo with maternity and paternity confirmation and no family history"
		for var in self.userVariants:
			if var.uniqueVar() in self.userDeNovoVariants:
				var.PS2 = True
				var.addSummary( "PS2(de novo with parent confirmation and no history)" )
	def PS3( self ):
		print "CharGer module PS3: not yet implemented"
#		print "- "
	def PS4( self ): # not relevant in rare variants, such big effect size common variants are so rare may as well just take a input variant list
		print "CharGer module PS4: not yet implemented"
#		print "- variant prevalence in cases significantly greater than controls"
		for var in self.userVariants:
			return
			caseVarFreq = "NEED UPDATE" # may take input from current MAF
			controlVarFreq = "NEED UPDATE" # may take input from exac
			if ( caseVarFreq != 0 and controlVarFreq != 0):
				OR = (caseVarFreq/controlVarFreq) / ( (1-caseVarFreq)/(1-controlVarFreq) )
				# Adam will update
				if OR >= 5:
					CIlower = math.log(OR) - math.sqrt( 1/caseVarFreq + 1/controlVarFreq + 1/caseVarFreq + 1/controlVarFreq)
					if (CIlower > 1):
						var.PS4 = True
						var.addSummary( "PS4(Prevalence significantly greater than controls)" )

##### Moderate #####
	def PM1( self ):
		print "CharGer module PM1: not yet implemented"
#		print "- "
	def PM2( self , threshold ):
		print "CharGer module PM2"
		print "- absent or extremely low frequency in controls"
		self.checkAlleleFrequencies( "PM2" , threshold )
	def PM3( self ):
		print "CharGer module PM3: not yet implemented"
#		print "- "
	def PM4( self ):
		print "CharGer module PM4"
		print "- protein length changes due to inframe indels or nonstop variant"
		lenShift = ["In_Frame_Del","In_Frame_Ins","Nonstop_Mutation"]
		vep_inframe = [	"inframe_insertion" , "inframe_deletion" , \
						"stop_lost" ]
		for var in self.userVariants:
			varClass = var.variantClass
			if varClass in lenShift \
			or varClass in vep_inframe:
				var.PM4 = True
				var.addSummary( "PM4(Protein length change from inframe indel or nonstop)" )
	def PM5( self ):
		print "CharGer module PM5"
		print "- different peptide change of a pathogenic variant at the same reference peptide"
		self.peptideChange( "PM5" )
	def PM6( self ):
		print "CharGer module PM6"
		print "- assumed de novo without maternity and paternity confirmation"
		for var in self.userVariants:
			if var.uniqueVar() in self.userAssumedDeNovoVariants:
				var.PM6 = True
				var.addSummary( "PM6(Assumed de novo without parent confirmation)" )

##### Supporing #####
	def PP1( self ):
		print "CharGer module PP1"
		print "- cosegregation with disease in family members in a known disease gene"
		for var in self.userVariants:
			if var.uniqueVar() in self.userCoSegregateVariants:
				var.PP1 = True
				var.addSummary( "PP1(Cosegregation with disease in family from known disease gene " + self.gene + ")" )
	def PP2( self ):
		print "CharGer module PP2: Missense variant in a gene of the given gene list"
		if self.userGeneList: #gene, disease, mode of inheritance
			for var in self.userVariants:
				varGene = var.gene
				varDisease = var.disease # no disease field in MAF; may require user input	
				varSample = var.sample
				varClass = var.variantClass
				varVEPClass = ""
				if var.vepVariant:
					varVEPClass = var.vepVariant.mostSevereConsequence
				if (varClass == "missense") or \
					(varVEPClass == "missense_variant"):
					if varGene in self.userGeneList: # check if in gene list
						var.PP2 = True # if call is true then check expression effect
		else: 
			print "CharGer Error: Cannot evaluate PP2: No gene list supplied."
#		print "- "
	def PP3( self , minimumEvidence ):
		print "CharGer module PP3"
		print "- multiple lines of in silico evidence of deliterous effect"
		callSIFTdam = "damaging"
		callSIFTdel = "deleterious"
		thresholdSIFT = 0.5
		callPolyphen = "probably damaging"
		thresholdPolyphen = 0.432
		callBlosum62 = -2
		callCompara = 2
		callImpact = "high"
		fracMaxEntScan = 0.8
		callGeneSplicer = ""
		for var in self.userVariants:
			case = []
			if var.vepVariant:
				if var.vepVariant.consequences:
					for vcVar in var.vepVariant.consequences:
						if not var.PP3:
							evidence = 0
							if vcVar.blosum:
								if vcVar.blosum < callBlosum62:
									case.append( "Blosum62:" \
										+ str( vcVar.blosum ) \
										+ "<" + str( callBlosum62 ) )
									evidence += 1
							elif vcVar.predictionSIFT:
								if vcVar.predictionSIFT.lower() != callSIFTdam and \
								vcVar.predictionSIFT.lower() != callSIFTdel:
									case.append( "SIFT:" \
										+ str( vcVar.predictionSIFT ) )
									evidence += 1
							if vcVar.scoreSIFT < thresholdSIFT:
								case.append( "SIFT:" \
									+ str( vcVar.scoreSIFT ) \
									+ "<" + str( thresholdSIFT ) )
								evidence += 1
							elif vcVar.predictionPolyphen:
								if vcVar.predictionPolyphen.lower().replace( "_" , " " ) != callPolyphen:
									case.append( "PolyPhen:" \
										+ str( vcVar.predictionPolyphen ) )
									evidence += 1
							if vcVar.scorePolyphen > thresholdPolyphen:
								case.append( "PolyPhen:" \
									+ str( vcVar.scorePolyphen ) \
									+ ">" + str( thresholdPolyphen ) )
								evidence += 1
							if vcVar.compara:
								if vcVar.compara > callCompara:
									case.append( "Compara:" \
										+ str( vcVar.compara ) \
										+ ">" + str( callCompara ) )
									evidence += 1
							if vcVar.impact:
								if vcVar.impact.lower() == callImpact:
									case.append( "VEP_Impact:" \
										+ str( vcVar.impact ) )
									evidence += 1
							if vcVar.maxentscan:
								callMaxEntScan = vcVar.maxentscan[0]*fracMaxEntScan
								if vcVar.maxentscan[1] <= callMaxEntScan:
									case.append( "MaxEntScan:" \
										+ str( vcVar.maxentscan[1] ) \
										+ "<=" + str( callMaxEntScan ) )
									evidence += 1
							if vcVar.genesplicer:
								if vcVar.genesplicer.lower() == callGeneSplicer:
									case.append( "GeneSplicer:" \
										+ str( vcVar.genesplicer ) )
									evidence += 1
							if evidence >= minimumEvidence:
								var.PP3 = True
				if var.PP3:
					var.addSummary( "PP3(Multiple (>=" + str( minimumEvidence ) \
						+ ") in silico predictions of deliterious effect=" \
						+ "|".join( case ) + ")" )

	def PP4( self ):
		print "CharGer module PP4: not yet implemented"
#		print "- "
	def PP5( self ):
		print "CharGer module PP5: not yet implemented"
#		print "- "

### helper functions of evidence levels ###
	def peptideChange( self , mod ):
		called = 0
		for var in self.userVariants:
			uniVar = var.uniqueVar()
			ps1Call = False
			pm5Call = False
			call = False
			if mod == "PS1":
				call = var.PS1
			if mod == "PM5":
				call = var.PM5
			if not call: #is already true
				#for genVar in self.clinvarVariants:
					#clinvarVar = self.clinvarVariants[genVar]
				if var.clinvarVariant:
					clinvarVar = var.clinvarVariant
					clin = clinvarVar.clinical
					if var.vepVariant:
						if var.vepVariant.consequences:
							for consequence in var.vepVariant.consequences:
								if consequence.sameGenomicVariant( clinvarVar ):
								#if genomic change is the same, then PS1
									if clin["description"] == clinvarvariant.pathogenic:
										if mod == "PS1":
											var.PS1 = True # already pathogenic still suffices to be PS1
											called += 1
								elif consequence.sameGenomicReference( clinvarVar ):
								#if genomic change is different, but the peptide change is the same, then PS1
									if clinvarVar.alternatePeptide == consequence.alternatePeptide: #same amino acid change
										if clin["description"] == clinvarvariant.pathogenic:
											if mod == "PS1":
												var.PS1 = True
												called += 1
								if consequence.samePeptideReference( clinvarVar ):
									if not consequence.samePeptideChange( clinvarVar ):
									#if peptide change is different, but the peptide reference is the same, then PM5
										if consequence.plausibleCodonFrame( clinvarVar ):
											if clin["description"] == clinvarvariant.pathogenic:
												if mod == "PM5":
													var.PM5 = True # already pathogenic still suffices to be PS1
													called += 1
			if var.PS1 and mod == "PS1":
				var.addSummary( "PS1(Peptide change is known pathogenic)" )
			if var.PM5 and mod == "PM5":
				var.addSummary( "PM5(Peptide change at the same location of a known pathogenic change)" )
		print mod + " found " + str(called) + " pathogenic variants"
	def printResult( self ):
		for var in self.userVariants:
			for module in var.modules():
				print var.uniqueVar() ,
				if var.check( module ):
					print "\tis " + module
				else:
					print "\tis NOT " + module
	def checkAlleleFrequencies( self , mod , threshold ):
		for var in self.userVariants:
			if mod == "PM2":
				if not var.isFrequentAllele( threshold ):
					var.PM2 = True
					var.addSummary( "PM2(Low/absent allele frequency " \
						+ str( var.alleleFrequency ) \
						+ "<=" + str( threshold ) + ")" )
			if mod == "BA1":
				if var.isFrequentAllele( threshold ):
					var.BA1 = True
					var.addSummary( "BA1(Frequent allele " \
						+ str( var.alleleFrequency ) \
						+ ">" + str( threshold ) + ")" )

### Benign Modules ###
#### Stand-alone ####
	def BA1( self , threshold ):
		print "CharGer module BA1"
		print "- allele frequency >5%"
		self.checkAlleleFrequencies( "BA1" , threshold )
#### Strong ####
	def BS1( self ):
		print "CharGer module BS1: not yet implemented"
	def BS2( self ):
		print "CharGer module BS2: not yet implemented"
	def BS3( self ):
		print "CharGer module BS3: not yet implemented"
		#print " - in vitro or in vivo functional studies with no damaging effect on protein function or splicing"
	def BS4( self ):
		print "CharGer module BS4: not yet implemented"
#### Supporting ####
	def BP1( self ):
		print "CharGer module BP1: not yet implemented"
	def BP2( self ):
		print "CharGer module BP2: not yet implemented"
	def BP3( self ):
		print "CharGer module BP3: not yet implemented"
	def BP4( self , minimumEvidence ):
		print "CharGer module BP4"
		print " - in silico evidence of no damage"
		callSIFTdam = "damaging"
		callSIFTdel = "deleterious"
		thresholdSIFT = 0.05
		callPolyphen = "probably damaging"
		thresholdPolyphen = 0.432
		callBlosum62 = -2
		callCompara = 2
		callImpact = "high"
		fracMaxEntScan = 0.8
		callGeneSplicer = ""
		for var in self.userVariants:
			case = []
			if var.vepVariant:
				if var.vepVariant.consequences:
					for vcVar in var.vepVariant.consequences:
						if not var.BP4:
							evidence = 0
							if vcVar.blosum:
								if vcVar.blosum > callBlosum62:
									case.append( "Blosum62:" \
										+ str( vcVar.blosum ) \
										+ ">" + str( callBlosum62 ) )
									evidence += 1
							if vcVar.scoreSIFT >= thresholdSIFT:
								case.append( "SIFT:" \
									+ str( vcVar.scoreSIFT ) \
									+ ">=" + str( thresholdSIFT ) )
								evidence += 1
							elif vcVar.predictionSIFT:
								if vcVar.predictionSIFT.lower() != callSIFTdam and \
								vcVar.predictionSIFT.lower() != callSIFTdel:
									case.append( "SIFT:" \
										+ str( vcVar.predictionSIFT ) )
									evidence += 1
							if vcVar.scorePolyphen <= thresholdPolyphen:
								case.append( "PolyPhen:" \
									+ str( vcVar.scorePolyphen ) \
									+ "<=" + str( thresholdPolyphen ) )
								evidence += 1
							elif vcVar.predictionPolyphen:
								if vcVar.predictionPolyphen.lower().replace( "_" , " " ) != callPolyphen:
									case.append( "PolyPhen:" \
										+ str( vcVar.predictionPolyphen ) )
									evidence += 1
							if vcVar.compara:
								if vcVar.compara <= callCompara:
									case.append( "Compara:" \
										+ str( vcVar.compara ) )
									evidence += 1
							if vcVar.impact:
								if vcVar.impact.lower() != callImpact:
									case.append( "VEP_Impact:" \
										+ str( vcVar.impact ) )
									evidence += 1
							if vcVar.maxentscan:
								callMaxEntScan = vcVar.maxentscan[0]*fracMaxEntScan
								if vcVar.maxentscan[1] > callMaxEntScan:
									case.append( "MaxEntScan:" \
										+ str( vcVar.maxentscan[1] ) \
										+ ">" + str( callMaxEntScan ) )
									evidence += 1
							if vcVar.genesplicer:
								if vcVar.genesplicer.lower() != callGeneSplicer:
									case.append( "GeneSplicer:" \
										+ str( vcVar.genesplicer ) )
									evidence += 1
							if evidence >= minimumEvidence:
								var.BP4 = True
				if var.BP4:
					var.addSummary( "BP4(Multiple (>=" + str( minimumEvidence ) \
						+ ") in silico predictions of non-deleterious effect=" \
						+ "|".join( case ) + ")" )

	def BP5( self ):
		print "CharGer module BP5: not yet implemented"
		#print" - multiple lines of computational evidence suggesting no impact on gene or product"
	def BP6( self ):
		print "CharGer module BP6: not yet implemented"
	def BP7( self ):
		print "CharGer module BP7: not yet implemented"

### Classifier ###
	def classify( self , **kwargs ):
		scoreSystem = kwargs.get( 'system' , "CharGer" )
		for var in self.userVariants:
			var.isPathogenic( **kwargs )
			var.isLikelyPathogenic( **kwargs )
			var.isLikelyBenign( **kwargs )
			var.isBenign( **kwargs )
			var.isUncertainSignificance( **kwargs )
			if scoreSystem == "CharGer":
				var.tallyScore( )
	def printClassifications( self , **kwargs ):
		scoreSystem = kwargs.get( 'system' , "CharGer" )
		headLine = '\t'.join( ["Variant" , "PositiveEvidence" , \
			"CharGerClassification" , "ClinVarAnnoation"] )
		print headLine
		i = 0
		for var in self.userVariants:
			i += 1
			print '\t'.join( [ str(i) , var.uniqueProteogenomicVar() , \
				var.positiveEvidence() , var.pathogenicity[scoreSystem] , \
				var.clinical["description"] ] )
	def writeSummary( self , outFile , **kwargs ):
		delim = kwargs.get( 'delim' , '\t' )
		outFH = self.safeOpen( outFile , 'w' , warning=True )
		headLine = delim.join( ["HUGO_Symbol" , "Chromosome" , "Start" , \
			"Stop" , "Reference" , "Alternate" , "Strand" , "Assembly" , \
			"Variant_Type" , "Variant_Classification" , \
			"Sample" , "Transcript" , "Codon_Position" , "HGVSg", "HGVSc", "Protein" , \
			"Peptide_Reference" , "Peptide_Position" , "Peptide_Alternate" , \
			"HGVSp","Allele_Frequency","VEP_Most_Severe_Consequence" , "ClinVar_Pathogenicity" , \
			"Positive_Evidence" , "Negative_Evidence" , \
			"Positive_CharGer_Score" , "Negative_CharGer_Score" , \
			"CharGer_Classification" , "ACMG_Classification" , \
			"PubMed_Link" , "ClinVar_Traits" , \
			"VEP_Annotations" , \
			"VCF_Headers" , "VCF_INFO" , "CharGer_Summary"] )
		try:
			outFH.write( headLine )
			outFH.write( "\n" )
			for var in self.userVariants:
				fields = []

				self.appendStr( fields,var.gene)
				self.appendStr( fields,var.chromosome)
				self.appendStr( fields,var.start)
				self.appendStr( fields,var.stop)
				self.appendStr( fields,var.reference)
				self.appendStr( fields,var.alternate)
				self.appendStr( fields,var.strand)
				self.appendStr( fields,var.assembly)
				self.appendStr( fields,var.variantType)
				self.appendStr( fields,var.variantClass)
				self.appendStr( fields,var.sample)
				self.appendStr( fields,var.transcriptCodon)
				self.appendStr( fields,var.positionCodon)
				self.appendStr( fields,var.HGVSg() ) # need to be corrected to cDNA change on the most severe peptide
				self.appendStr( fields,var.HGVSc() ) # need to be corrected to cDNA change on the most severe peptide
				self.appendStr( fields,var.transcriptPeptide)
				self.appendStr( fields,var.referencePeptide)
				self.appendStr( fields,var.positionPeptide)
				self.appendStr( fields,var.alternatePeptide)
				self.appendStr( fields, var.HGVSp() ) # need to be corrected too
				self.appendStr( fields,var.alleleFrequency)
				#self.appendStr( fields,var.vepVariant.mostSevereConsequence) ## this line will fail you on insertions regardless of all the checks in appendStr
				try:
					self.appendStr( fields,var.vepVariant.mostSevereConsequence)
				except:
					self.appendStr( fields , "NA" )
					pass
				#self.appendStr( fields,var.clinvarVariant.trait)
				self.appendStr( fields,var.clinical["description"])
				self.appendStr( fields,var.positiveEvidence())
				self.appendStr( fields,var.negativeEvidence())
				self.appendStr( fields,var.pathogenicScore)
				self.appendStr( fields,var.benignScore)
				self.appendStr( fields,var.pathogenicity["CharGer"])
				self.appendStr( fields,var.pathogenicity["ACMG"])
				try:
					self.appendStr( fields,var.clinvarVariant.linkPubMed())
				except:
					self.appendStr( fields , "NA" )
					pass
				try:
					self.appendStr( fields,var.clinvarVariant.getTraits( '|' ) )
				except:
					self.appendStr( fields , "NA" )
					pass
				# TODO: add all the bioinformatic good stuff from VEP
				self.appendStr( fields , var.vepAnnotations ) #make sure this works
				self.appendStr( fields , var.vcfHeaders )
				self.appendStr( fields , var.vcfInfo )
				self.appendStr( fields , '--'.join( var.callSummary ) )

				outFH.write( delim.join( fields ) )
				outFH.write( "\n" )
		except:
			print "CharGer Error: Could not write output summary"
			pass

	@staticmethod
	def appendStr( array, value ):
		try:
			array.append( str( value ) )
		except:
			print "failed to append a value\n"
			array.append( "NA" )
			pass

	@staticmethod
	def safeOpen( inputFile , rw , **kwargs ):
		errwar = kwargs.get( 'warning' , False )
		try:
			return open( inputFile , rw )
		except:
			if errwar:
				print "CharGer Warning: could not open " + inputFile
			else:
				print "CharGer Error: could not open " + inputFile
			pass

	@staticmethod
	def getUniqueGenomicVariantList( aVarList ):
		uniqueVarList = []
		uniqueVarDict = AV({})
		for var in aVarList:
			generalVar = variant()
			generalVar.copyInfo( var )
			if generalVar.genomicVar() not in uniqueVarDict:
				uniqueVarDict[generalVar.genomicVar()] = 1
				uniqueVarList.append( generalVar )
		return uniqueVarList
	@staticmethod
	def toFloat(x):
		try:
			float(x)
			return float(x)
		except:
			return "nan"
	@staticmethod
	def runTime( initialTime ):
	   return time.time() - initialTime
	@staticmethod
	def printRunTime( step , interval ):
		print "Running " + step + " took " + str( interval ) + "seconds"
	@staticmethod
	def printVariants( variants ):
		for var in variants:
			print var.proteogenomicVar()
	@staticmethod
	def getChrNum( chrString ):
		''' Get the chromosome number in case chr or Chr is present'''
		return chrString.upper().replace("CHR", "")<|MERGE_RESOLUTION|>--- conflicted
+++ resolved
@@ -208,11 +208,7 @@
 							if len( siftStuff ) == 1:
 								siftStuff.append( None )
 							else:
-<<<<<<< HEAD
 								siftStuff[1] = siftStuff[1].rstrip( ")" )
-=======
-								siftStuff[1].rstrip( ")" )
->>>>>>> 8e7b57a5
 						polyPhenStuff = [None , None]
 						if values[key_index["PolyPhen"]]:
 							polyPhenStuff = values[key_index["PolyPhen"]].split( "(" ) 
