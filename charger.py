#!/usr/bin/python
# CharGer - Characterization of Germline variants
# author: Adam D Scott (ascott@genome.wustl.edu) & Kuan-lin Huang (khuang@genome.wustl.edu)
# version: v0.0 - 2015*12

import time
import math
import re
from biomine.webapi.ensembl.ensemblapi import ensemblapi
import glob
from scipy import stats
from biomine.webapi.entrez.entrezapi import entrezapi
from biomine.webapi.exac.exacapi import exacapi
from biomine.variant.clinvarvariant import clinvarvariant
from biomine.variant.vepvariant import vepvariant
from biomine.variant.vepconsequencevariant import vepconsequencevariant
from biomine.variant.mafvariant import mafvariant
from biomine.variant.variant import variant
from chargervariant import chargervariant
from autovivification import autovivification as AV
import vcf
from collections import OrderedDict as OD

class charger(object):
	''' Example usage:
			CharGer = charger()
			CharGer.getInput( maf=mafFile , expression=expressionFile , geneList=geneListFile )
			CharGer.getWebData( clinvar=doClinVar , exac=doExAC )
			CharGer.characterize( )
			CharGer.PVS1( )
			CharGer.PS1( )
			CharGer.PM4( )
			CharGer.PM5( )
	'''
	allDiseases = "all"
	def __init__( self , **kwargs ):
		self.userVariants = kwargs.get( 'variants' , [] )
		self.userExpression = kwargs.get( 'expressions' , AV({}) )
		self.userGeneList = kwargs.get( 'geneList' , AV({}) )
		self.userDeNovoVariants = kwargs.get( 'deNovo' , {} )
		self.userAssumedDeNovoVariants = kwargs.get( 'assumedDeNovo' , {} )
		self.userCoSegregateVariants = kwargs.get( 'coSegregate' , {} )
		#self.clinvarVariants = kwargs.get( 'clinvarVariants' , {} )
		#self.vepVariants = kwargs.get( 'vepVariants' , [] )
		self.diseases = kwargs.get( 'diseases' , {} )
		self.vcfInfos = kwargs.get( 'vcfInfo' , [] )

### Retrieve input data from user ###
	def getInputData( self  , **kwargs ):
		mafFile = kwargs.get( 'maf' , "" )
		vcfFile = kwargs.get( 'vcf' , "" )
		tsvFile = kwargs.get( 'tsv' , "" )
		expressionFile = kwargs.get( 'expression' , "" )
		geneListFile = kwargs.get( 'geneList' , "" )
		deNovoFile = kwargs.get( 'deNovo' , "" )
		assumedDeNovoFile = kwargs.get( 'assumedDeNovo' , "" )
		coSegregateFile = kwargs.get( 'coSegregate' , "" )
		tcga = kwargs.get( 'tcga' , True )
		diseaseFile = kwargs.get( 'diseases' , "" )
		specific = kwargs.get( 'specific' , False )
		self.getDiseases( diseaseFile , **kwargs )
		preVEP = []
		vepDone = False
		exacDone = False
		if mafFile:
			self.readMAF( mafFile , **kwargs )
		if vcfFile:
			[ vepDone , preVEP , exacDone ] = self.readVCF( vcfFile , **kwargs )
		if tsvFile:
			self.readTSV( tsvFile , **kwargs )
		if expressionFile:
			self.readExpression( expressionFile )
		else: 
			print "No expression file uploaded. CharGer will allow all passed truncations without expression data in PVS1."
		if geneListFile:
			self.readGeneList( geneListFile , specific=specific )
		else:
			print "No gene list file uploaded. CharGer will not make PVS1 calls."
		for var in self.userVariants:
			if str(var.reference) == "0" or not var.reference:
				var.reference = "-"
			if str(var.alternate) == "0" or not var.alternate:
				var.alternate = "-"
		return [ vepDone , preVEP , exacDone ]
	def readMAF( self , inputFile , **kwargs ):
		inFile = self.safeOpen( inputFile , 'r' )
		codonColumn = kwargs.get( 'codon' , 48 )
		peptideChangeColumn = kwargs.get( 'peptideChange' , 49 )
		tcga = kwargs.get( 'tcga' , True )
		specific = kwargs.get( 'specific' , True )
		try:
			next(inFile)
			for line in inFile:
				var = chargervariant()
				var.mafLine2Variant( line , peptideChange=peptideChangeColumn , codon=codonColumn )
				print var.proteogenomicVar()
				if specific:
					if tcga:
						match = re.match( "TCGA\-(\w\w)" , var.sample )
						if match:
							var.disease = self.diseases[match.groups()[0]]
				else:
					var.disease = charger.allDiseases
				self.userVariants.append( var )
		except:
			raise Exception( "CharGer Error: bad .maf file" )
	def readVCF( self , inputFile , **kwargs ):
		inFile = vcf.Reader( open( inputFile , 'r' ) )
		preVEP = []
		vepDone = False
		exacDone = False
		vepInfo = OD()
		self.vcfInfo = []
		metadata = inFile.metadata
		for pairs in metadata:
			if pairs == 'VEP':
				print "This .vcf has VEP annotations!"
				infos = inFile.infos
				for info_ID in infos.items():
					if info_ID[0] == "CSQ": #CSQ tag the VEP annotation, probably means consequence
						csq = info_ID
						Info = csq[1] #Info(...)
						if Info:
							desc = Info[3] #Consequence type...Format: Allele|Gene|...
							keysString = desc.split( "Format: " )[1]
							self.vcfInfo = keysString.split( "|" )
							key_index = {}
							i = 0
							for key in self.vcfInfo:
								print key
								vepInfo[key] = None
								key_index[key] = i
								i = i + 1
		for record in inFile:
			chrom = record.CHROM
			reference = record.REF
			alternates = record.ALT
			start = record.start+1 #1-base beginning of ref
			stop = record.end #0-base ending of ref
			info = record.INFO
			for alternate in alternates:
				alt = str( alternate )
#				print "\t".join( [ reference , str( start ) , alt , str( stop ) ] )
				if alt == "None":
					alt = None
				if record.is_indel and not record.is_deletion: #insertion
					reference = "-"
					alt = alt[1:len(alt)]
					stop = stop + 1
				elif record.is_deletion:
					reference = reference[1:len(reference)] #assumes only one base overlap
					alt = "-"
					start = start + 1
					stop = stop + 1

				parentVar = mafvariant( \
					chromosome = chrom , \
					start = start , \
					stop = stop , \
					dbsnp = record.ID , \
					reference = reference , \
					alternate = alt , \
				)

				var = chargervariant( \
					parentVariant=parentVar
				)

				csq = info.get( 'CSQ' , "noCSQ" )
				if not csq == "noCSQ":
					vepDone = True
					exacDone = True
					var.vepVariant = vepvariant()
					for thisCSQ in csq:
						values = thisCSQ.split( "|" )
						aas = [None , None] 
<<<<<<< HEAD
						if values[8]: #8 => Amino_acids
							aas = values[8].split("/") 
=======
						if values[key_index["Amino_acids"]]: #8 => Amino_acids
							aas = values[key_index["Amino_acids"]].split("/") 
							print aas
>>>>>>> d73c13e6
							if len( aas ) > 1:
								aas[0] = mafvariant().convertAA( aas[0] )
								aas[1] = mafvariant().convertAA( aas[1] )
							else:
								#28 => HGVSc
								#29 => HGVSp
<<<<<<< HEAD
								hgvsp = values[29].split( ":" )
								changep = re.match( "p\." , hgvsp[1] )
=======
								hgvsp = values[key_index["HGVSp"]].split( ":" )
								print hgvsp
								if len( hgvsp ) > 1:
									changep = re.match( "p\." , hgvsp[1] )
>>>>>>> d73c13e6
								if changep:
									aas = mafvariant().splitHGVSp( hgvsp[1] )
									aas[0] = mafvariant().convertAA( aas[0] )
									aas[2] = mafvariant().convertAA( aas[2] )
								else:
									aas.append( None )
									needVEP = True
									preVEP.append( var )
						exons = [None , None]
<<<<<<< HEAD
						if values[25]: #25 => EXON
							exons = values[25].split( "/" )
							if len( exons ) == 1:
								exons.append( None )
						introns = [None , None]
						if values[26]: #26 => INTRON
							introns = values[26].split( "/" )
							if len( introns ) == 1:
								introns.append( None )
						vcv = vepconsequencevariant( \
=======
						if values[key_index["EXON"]]: #25 => EXON
							exons = values[key_index["EXON"]].split( "/" )
							if len( exons ) == 1:
								exons.append(None)
						introns = [None , None]
						if values[key_index["INTRON"]]: #26 => INTRON
							introns = values[key_index["INTRON"]].split( "/" )
							if len( introns ) == 1:
								introns.append(None)

						vcv = vepConsequenceVariant( \
>>>>>>> d73c13e6
							#parentVariant=var
							chromosome = chrom , \
							start = start , \
							stop = stop , \
							dbsnp = record.ID , \
							reference = reference , \
							alternate = alt , \
							#1 => Gene
							gene_id=values[key_index["Gene"]] , \
							#2 => Feature
							transcriptCodon=values[key_index["Feature"]] , \
							#4 => Consequence
							consequence_terms=values[key_index["Consequence"]].split( "&" ) , \
							#5 => cDNA_position
							positionCodon=values[key_index["cDNA_position"]] , \
							#7 => Protein_position
							positionPeptide=values[key_index["Protein_position"]] , \
							referencePeptide=aas[0] , \
							alternatePeptide=aas[1] , \
							#12 => STRAND
							strand=values[key_index["STRAND"]] , \
							#13 => SYMBOL
							gene=values[key_index["SYMBOL"]] , \
							#14 => SYMBOL_SOURCE
							gene_symbol_source=values[key_index["SYMBOL_SOURCE"]] , \
							#15 => HGNC_ID
							hgnc_id=values[key_index["HGNC_ID"]] , \
							#16 => BIOTYPE
							biotype=values[key_index["BIOTYPE"]] , \
							#17 => CANONICAL
							canonical=values[key_index["CANONICAL"]] , \
							#18 => CCDS
							ccds=values[key_index["CCDS"]] , \
							#19 => ENSP
							transcriptPeptide=values[key_index["ENSP"]] , \
							#23 => SIFT
							scoreSIFT=values[key_index["SIFT"]] , \
							#24 => POLYPHEN
							scorePolyPhen=values[key_index["PolyPhen"]] , \
							exon=exons[0] , \
							totalExons=exons[1] , \
							intron=introns[0] , \
							totalIntrons=introns[1] , \
						)
#6 => CDS_position
#10 => Existing_variation
#11 => DISTANCE
#20 => SWISSPROT
#21 => TREMBL
#22 => UNIPARC
#27 => DOMAINS
#30 => GMAF
						var.alleleFrequency = values[key_index["GMAF"]]
#31 => AFR_MAF
#32 => AMR_MAF
#33 => ASN_MAF
#34 => EUR_MAF
#35 => AA_MAF
#36 => EA_MAF
#37 => CLIN_SIG
#38 => SOMATIC
#39 => PUBMED
#40 => MOTIF_NAME
#41 => MOTIF_POS
#42 => HIGH_INF_POS
#43 => MOTIF_SCORE_CHANGE

						var.vepVariant.consequences.append( vcv )
				severeRank = [ 	"transcript_ablation" , \
								"splice_acceptor_variant" , \
								"splice_donor_variant" , \
								"stop_gained" , \
								"frameshift_variant" , \
								"stop_lost" , \
								"start_lost" , \
								"transcript_amplification" , \
								"inframe_insertion" , \
								"inframe_deletion" , \
								"missense_variant" , \
								"protein_altering_variant" , \
								"splice_region_variant" , \
								"incomplete_terminal_codon_variant" , \
								"stop_retained_variant" , \
								"synonymous_variant" , \
								"coding_sequence_variant" , \
								"mature_miRNA_variant" , \
								"5_prime_UTR_variant" , \
								"3_prime_UTR_variant" , \
								"non_coding_transcript_exon_variant" , \
								"intron_variant" , \
								"NMD_transcript_variant" , \
								"non_coding_transcript_variant" , \
								"upstream_gene_variant" , \
								"downstream_gene_variant" , \
								"TFBS_ablation" , \
								"TFBS_amplification" , \
								"TF_binding_site_variant" , \
								"regulatory_region_ablation" , \
								"regulatory_region_amplification" , \
								"feature_elongation" , \
								"regulatory_region_variant" , \
								"feature_truncation" , \
								"intergenic_variant" ]
				mostSevere = None
				rankMostSevere = 10000
<<<<<<< HEAD
				mostSevereCons = severeRank[-1]
=======
				mostSevereCons = None
>>>>>>> d73c13e6
				for cons in var.vepVariant.consequences:
					for term in cons.terms:
						if term in severeRank:
							rank = severeRank.index( term )
						else:
							rank = 10000
						if rank < rankMostSevere:
							mostSevere = cons
							rankMostSevere = rank
							mostSevereCons = term
						elif rank == rankMostSevere:
							if cons.canonical:
								mostSevere = cons
				if mostSevere:
					var.gene = mostSevere.gene
					var.referencePeptide = mostSevere.referencePeptide
					var.positionPeptide = mostSevere.positionPeptide
					var.alternatePeptide = mostSevere.alternatePeptide
					var.transcriptPeptide = mostSevere.transcriptPeptide
					var.transcriptCodon = mostSevere.transcriptCodon
					var.positionCodon = mostSevere.positionCodon
					var.vepVariant.mostSevereConsequence = mostSevereCons
				print var.proteogenomicVar()

				self.userVariants.append( var )
		return [ vepDone , preVEP , exacDone ]

	def readTSV( self , inputFile , **kwargs ):
		print "\tReading .tsv!"
		inFile = self.safeOpen( inputFile , 'r' )
		chrColumn = kwargs.get( 'chr' , 0 )
		startColumn = kwargs.get( 'start' , 1 )
		stopColumn = kwargs.get( 'stop' , 2 )
		refColumn = kwargs.get( 'ref' , 3 )
		altColumn = kwargs.get( 'alt' , 4 )
		geneColumn = kwargs.get( 'gene' , 6 )
		strandColumn = kwargs.get( 'strand' , 11 )
		peptideColumn = kwargs.get( 'peptideChange' , 14 )
		codonColumn = kwargs.get( 'codon' , 15 )
		sampleColumn = kwargs.get( 'sample' , 21 )
		tcga = kwargs.get( 'tcga' , True )
		specific = kwargs.get( 'specific' , True )
		headerLine = next(inFile).split( "\t" ) 
		try:
			for line in inFile:
				fields = line.split( "\t" )
				chrom = self.getChrNum( fields[int(chrColumn)] )
				alt = fields[int(altColumn)]
				ref = fields[int(refColumn)]
				start = fields[int(startColumn)]
				stop = fields[int(stopColumn)]
				#strand = fields[int(strandColumn)]
				#gene = fields[int(geneColumn)]
				sample = fields[int(sampleColumn)]
				
				var = chargervariant( \
					chromosome = chrom , \
					start = start , \
					stop = stop , \
					reference = ref , \
					alternate = alt , \
					#strand = strand , \
					#gene = gene , \
					sample = sample , \
					#codon = codonChange , \
					#peptide = peptideChange , \
				)
				var.splitHGVSc( fields[int(codonColumn)] )
				var.splitHGVSp( fields[int(peptideColumn)] )

				if specific:
					if tcga:
						match = re.match( "TCGA\-(\w\w)" , var.sample )
						if match:
							var.disease = self.diseases[match.groups()[0]]
				else:
					var.disease = charger.allDiseases
				self.userVariants.append( var )
		except:
			raise Exception( "CharGer Error: bad .tsv file" )
			print "Hint: correct columns?"
			print headerLine
			
	def readExpression( self , inputFile ): # expect sample(col)-gene(row) matrixes
		try:
			fileNames = glob.glob(inputFile + "*")
			for fileName in fileNames:
				print "Processing expression from ", fileName
				inFile = self.safeOpen( fileName , 'r' , warning=True )
				header = inFile.readline()
				samples = header.split( "\t" )

				# make sure the sample names are matching up, assuming
				# sample name in RSEM: TCGA-OR-A5J1-01A-11R-A29S-07
				# sample name in MAF: TCGA-H4-A2HQ
				for idx, sample in enumerate(samples):
					sample_s = sample.split( "-" )
					sample_only = "-".join(sample_s[0:3])
					samples[idx] = sample_only
					
				for line in inFile:
					fields = line.split( "\t" )		
					gene = fields[0] 
					gene_exp = [ self.toFloat(x) for x in fields[1:]] # manage potential NA strings that may cause errors
					gene_exp_p = (stats.rankdata(gene_exp, 'min')-1)/len(gene_exp) # convert to percentile
					for i in range(1,len(gene_exp_p)):
						self.userExpression[samples[i+1]][gene] = gene_exp_p[i]

		except:
			print "CharGer Error: bad expression file"

	def readGeneList( self , inputFile , **kwargs ): # gene list formatted "gene", "disease", "mode of inheritance"
		specific = kwargs.get( 'specific', True )
		try:
			inFile = self.safeOpen( inputFile , 'r' , warning=True )
			for line in inFile:
				fields = line.split( "\t" )
				gene = fields[0]
				if specific:
					disease = fields[1]
				else: #set the gene to match all disease
					disease = charger.allDiseases
				mode_inheritance = fields[2]
				self.userGeneList[gene][disease] = mode_inheritance
		except:
			print "CharGer Error: bad gene list file"
	def readDeNovo( self , inputFile ):
		self.readOtherMAF( inputFile , varDict = self.deNovoVariants )
	def readCoSegregate( self , inputFile ):
		self.readOtherMAF( inputFile , varDict = self.coSegregateVariants )
	def readAssumedDeNovo( self , inputFile ):
		self.readOtherMAF( inputFile , varDict = self.assumedDeNovoVariants )
	def readOtherMAF( self , inputFile, varDict ):
		try:
			inFile = self.safeOpen( inputFile , 'r' , warning=True )
			next(inFile)
			for line in inFile:
				fields = line.split( "\t" )
				var = mafvariant()
				var.mafLine2Variant( line )
				varDict[var.uniqueVar()] = 1
		except:
			print "CharGer Warning: bad .maf for " + inputFile

### Retrieve external reference data ###
	def getExternalData( self , **kwargs ):
		t = time.time()
		self.getClinVar( **kwargs )
		self.printRunTime( "ClinVar" , self.runTime( t ) )
		t = time.time()
		self.getExAC( **kwargs )
		self.printRunTime( "exac" , self.runTime( t ) )
		t = time.time()
		self.getVEP( **kwargs )
		self.printRunTime( "VEP" , self.runTime( t ) )
		self.fillMissingVariantInfo()
	def fillMissingVariantInfo( self ):
		for var in self.userVariants:
			var.fillMissingInfo()
	def getClinVar( self , **kwargs ):
		doClinVar = kwargs.get( 'clinvar' , True )
		summaryBatchSize = kwargs.get( 'summaryBatchSize' , 500 )
		searchBatchSize = kwargs.get( 'searchBatchSize' , 50 )
		if doClinVar:
			ent = entrezapi()
			i = 0
			for varsStart in range( 0 , len( self.userVariants ) , int(searchBatchSize) ):
				varsEnd = varsStart + int(searchBatchSize)
				varsSet = self.userVariants[varsStart:varsEnd]
				ent.prepQuery( varsSet )
				ent.subset = entrezapi.esearch
				ent.database = entrezapi.clinvar
				clinvarsSet = ent.doBatch( summaryBatchSize )
				varsBoth = self.matchClinVar( varsSet , clinvarsSet )
				self.userVariants[varsStart:varsEnd] = varsBoth["userVariants"]
				#self.clinvarVariants.update( varsBoth["clinvarVariants"] )
				#self.userVariants[varsStart:varsEnd] = self.matchClinVar( varsSet , clinvarsSet )
	def getExAC( self , **kwargs ):
		doExAC = kwargs.get( 'exac' , True )
		useHarvard = kwargs.get( 'harvard' , True )
		threshold = kwargs.get( 'threshold' , 0 )
		if doExAC:
			common = 0
			rare = 0
			totalVars = len( self.userVariants )
			exac = exacapi(harvard=useHarvard)
#entries by genomivVar
			exacIn = self.getUniqueGenomicVariantList( self.userVariants )
			#entries = exac.getAlleleFrequencies( self.userVariants )
			entries = exac.getAlleleFrequencies( exacIn )
			for var in self.userVariants:
				if var.genomicVar() in entries:
					alleleFrequency = entries[var.genomicVar()]
				else:
					alleleFrequency = None
				var.alleleFrequency = alleleFrequency
				if var.isFrequentAllele( threshold ):
					common += 1
				else:
					rare += 1
			elen = len(entries.keys())
			print "exac found " + str(common) + "common & " + str(rare) + "rare variants out of " + str(totalVars) + "total variants and " + str(elen) + "unique variants"
	def getVEP( self , **kwargs ):
		doVEP = kwargs.get( 'vep' , True )
		preVEP = kwargs.get( 'prevep' , [] )
		doREST = kwargs.get( 'rest' , False )
		doCMD = kwargs.get( 'cmd' , False )

		if doVEP:
			if doREST or ( not doREST and not doCMD ):
				self.getVEPviaREST( **kwargs )
			if doCMD:
				self.getVEPviaCMD( **kwargs )
		elif len( preVEP ) > 0:
			if doREST or ( not doREST and not doCMD ):
				self.getVEPviaREST( **kwargs )
			if doCMD:
				self.getVEPviaCMD( **kwargs )

	def getVEPviaREST( self , **kwargs ):
		doAllOptions = kwargs.get( 'allOptions' , True )
		doVEP = kwargs.get( 'vep' , [] )
		preVEP = kwargs.get( 'prevep' , [] )
		vep = ensemblapi()
		luv = len(self.userVariants)
		vepVariants = []
		if doVEP:
			vepVariants = vep.annotateVariantsPost( self.userVariants , **kwargs )
		elif len( preVEP ) > 0:
			vepVariants = vep.annotateVariantsPost( preVEP , **kwargs )
		self.matchVEP( vepVariants )
		aluv = 0
		for var in self.userVariants:
			if var.vepVariant:
				aluv += 1
		luvafter = len(self.userVariants)
		print "\nVEP annotated userVariants " + str( luvafter )
		print "VEP annotated " + str(aluv) + " from the original set of " + str(luv)

	def getVEPviaCMD( self , **kwargs ):
		NotImplemented

#### Helper methods for data retrieval ####
	def matchClinVar( self , userVariants , clinvarVariants ):
		for var in userVariants:
			for uid in clinvarVariants:
				cvar = clinvarVariants[uid]
				if var.sameGenomicVariant( cvar ):
					var.clinical = cvar.clinical
					var.clinvarVariant = cvar
		return { "userVariants" : userVariants , "clinvarVariants" : clinvarVariants }
	def matchVEP( self , vepVariants ):
		for var in self.userVariants:
			genVar = var.vcf()
			vepVar = vepvariant()
			if genVar in vepVariants:
				vepVar = vepVariants[genVar]
			if var.sameGenomicVariant( vepVar ):
				var.vepVariant = vepVar
				var.copyMostSevereConsequence()
			if var.vepVariant:
				var.vepAnnotations = var.vepVariant.printVariant( delim="|" , minimal=True )
	def getDiseases( self , diseasesFile , **kwargs ):
		tcga = kwargs.get( 'tcga' , True )
		try:
			if tcga:
				conversion = open( diseasesFile , "r" )
				for line in conversion:
					fields = line.split('\t')
					self.diseases[fields[0]] = fields[2].strip()
				return self.diseases
			return
		except:
			print "CharGer Warning: No diseases file provided"
			return


### Evidence levels ### 
##### Very Strong #####
	def PVS1( self , expressionThreshold = 0.2 ):
		print "CharGer module PVS1"
		print "- truncations in genes where LOF is a known mechanism of the disease"
		print "- require the mode of inheritance to be dominant (assuming heterzygosity) and co-occurence with reduced gene expression"
		maf_truncations = ["Frame_Shift_Del","Frame_Shift_Ins","Nonsense_Mutation","Splice_Site"] #,"Nonstop_Mutation"
		vep_truncations = ["transcript_ablation","splice_acceptor_variant","splice_donor_variant","stop_gained",\
							"frameshift_variant","start_lost"]
		if self.userGeneList: #gene, disease, mode of inheritance
			for var in self.userVariants:
				varGene = var.gene
				varDisease = var.disease # no disease field in MAF; may require user input	
				varSample = var.sample
				varClass = var.variantClass
				varVEPClass = ""
				if var.vepVariant:
					varVEPClass = var.vepVariant.mostSevereConsequence
				altPeptide = var.alternatePeptide
				if (varClass in maf_truncations) or \
					(varVEPClass in vep_truncations) or \
					altPeptide == "*" or \
					altPeptide == "fs":
					if varGene in self.userGeneList: # check if in gene list
						if ( "dominant" in self.userGeneList[varGene][varDisease] or \
							"dominant" in self.userGeneList[varGene][charger.allDiseases]):
							var.PVS1 = True # if call is true then check expression effect
							if self.userExpression: # consider expression data only if the user has supplied an expression matrix
								if self.userExpression[varSample][varGene] >= expressionThreshold:
									var.PVS1 = False 
		else: 
			print "CharGer Error: Cannot evaluate PVS1: No gene list supplied."

##### Strong #####
	def PS1( self ):
		print "CharGer module PS1"
		print "- same peptide change as a previously established pathogenic variant"
		self.peptideChange( "PS1" )
	def PS2( self ):
		print "CharGer module PS2"
		print "- de novo with maternity and paternity confirmation and no family history"
		for var in self.userVariants:
			if var.uniqueVar() in self.userDeNovoVariants:
				var.PS2 = True
	def PS3( self ):
		print "CharGer module PS3: not yet implemented"
#		print "- "
	def PS4( self ): # not relevant in rare variants, such big effect size common variants are so rare may as well just take a input variant list
		print "CharGer module PS4: not yet implemented"
#		print "- variant prevalence in cases significantly greater than controls"
		for var in self.userVariants:
			return
			caseVarFreq = "NEED UPDATE" # may take input from current MAF
			controlVarFreq = "NEED UPDATE" # may take input from exac
			if ( caseVarFreq != 0 and controlVarFreq != 0):
				OR = (caseVarFreq/controlVarFreq) / ( (1-caseVarFreq)/(1-controlVarFreq) )
				# Adam will update
				if OR >= 5:
					CIlower = math.log(OR) - math.sqrt( 1/caseVarFreq + 1/controlVarFreq + 1/caseVarFreq + 1/controlVarFreq)
					if (CIlower > 1):
						var.PS4 = True

##### Moderate #####
	def PM1( self ):
		print "CharGer module PM1: not yet implemented"
#		print "- "
	def PM2( self , threshold ):
		print "CharGer module PM2"
		print "- absent or extremely low frequency in controls"
		self.checkAlleleFrequencies( "PM2" , threshold )
	def PM3( self ):
		print "CharGer module PM3: not yet implemented"
#		print "- "
	def PM4( self ):
		print "CharGer module PM4"
		print "- protein length changes due to inframe indels or nonstop variant"
		lenShift = ["In_Frame_Del","In_Frame_Ins","Nonstop_Mutation"]
		for var in self.userVariants:
			varClass = var.variantClass
			if varClass in lenShift:
				var.PM4 = True
	def PM5( self ):
		print "CharGer module PM5"
		print "- different peptide change of a pathogenic variant at the same reference peptide"
		self.peptideChange( "PM5" )
	def PM6( self ):
		print "CharGer module PM6"
		print "- assumed de novo without maternity and paternity confirmation"
		for var in self.userVariants:
			if var.uniqueVar() in self.userAssumedDeNovoVariants:
				var.PM6 = True

##### Supporing #####
	def PP1( self ):
		print "CharGer module PP1"
		print "- cosegregation with disease in family members in a known disease gene"
		for var in self.userVariants:
			if var.uniqueVar() in self.userCoSegregateVariants:
				var.PP1 = True
	def PP2( self ):
		print "CharGer module PP2: not yet implemented"
#		print "- "
	def PP3( self , minimumEvidence ):
		print "CharGer module PP3"
		print "- multiple lines of in silico evidence of deliterous effect"
		callSIFTdam = "damaging"
		callSIFTdel = "deleterious"
		callPolyphen = "probably damaging"
		callBlosum62 = -2
		callCompara = 2
		callImpact = "high"
		fracMaxEntScan = 0.8
		callGeneSplicer = ""
		for var in self.userVariants:
			if var.vepVariant:
				if var.vepVariant.consequences:
					for vcVar in var.vepVariant.consequences:
						if not var.PP3:
							evidence = 0
							if vcVar.blosum:
								if vcVar.blosum < callBlosum62:
									evidence += 1
							if vcVar.predictionSIFT:
								if vcVar.predictionSIFT.lower() == callSIFTdam or \
								vcVar.predictionSIFT.lower() == callSIFTdel:
									evidence += 1
							if vcVar.predictionPolyphen:
								if vcVar.predictionPolyphen.lower() == callPolyphen:
									evidence += 1
							if vcVar.compara:
								if vcVar.compara > callCompara:
									evidence += 1
							if vcVar.impact:
								if vcVar.impact.lower() == callImpact:
									evidence += 1
							if vcVar.maxentscan:
								callMaxEntScan = vcVar.maxentscan[0]*fracMaxEntScan
								if vcVar.maxentscan[1] <= callMaxEntScan:
									evidence += 1
							if vcVar.genesplicer:
								if vcVar.genesplicer.lower() == callGeneSplicer:
									evidence += 1
							if evidence >= minimumEvidence:
								var.PP3 = True


	def PP4( self ):
		print "CharGer module PP4: not yet implemented"
#		print "- "
	def PP5( self ):
		print "CharGer module PP5: not yet implemented"
#		print "- "

### helper functions of evidence levels ###
	def peptideChange( self , mod ):
		called = 0
		for var in self.userVariants:
			uniVar = var.uniqueVar()
			ps1Call = False
			pm5Call = False
			call = False
			if mod == "PS1":
				call = var.PS1
			if mod == "PM5":
				call = var.PM5
			if not call: #is already true
				#for genVar in self.clinvarVariants:
					#clinvarVar = self.clinvarVariants[genVar]
				if var.clinvarVariant:
					clinvarVar = var.clinvarVariant
					clin = clinvarVar.clinical
					if var.vepVariant:
						if var.vepVariant.consequences:
							for consequence in var.vepVariant.consequences:
								if consequence.sameGenomicVariant( clinvarVar ):
								#if genomic change is the same, then PS1
									if clin["description"] == clinvarvariant.pathogenic:
										if mod == "PS1":
											var.PS1 = True # already pathogenic still suffices to be PS1
											called += 1
								elif consequence.sameGenomicReference( clinvarVar ):
								#if genomic change is different, but the peptide change is the same, then PS1
									if clinvarVar.alternatePeptide == consequence.alternatePeptide: #same amino acid change
										if clin["description"] == clinvarvariant.pathogenic:
											if mod == "PS1":
												var.PS1 = True
												called += 1
								if consequence.samePeptideReference( clinvarVar ):
									if not consequence.samePeptideChange( clinvarVar ):
									#if peptide change is different, but the peptide reference is the same, then PM5
										if consequence.plausibleCodonFrame( clinvarVar ):
											if clin["description"] == clinvarvariant.pathogenic:
												if mod == "PM5":
													var.PM5 = True # already pathogenic still suffices to be PS1
													called += 1
		print mod + " found " + str(called) + " pathogenic variants"
	def printResult( self ):
		for var in self.userVariants:
			for module in var.modules():
				print var.uniqueVar() ,
				if var.check( module ):
					print "\tis " + module
				else:
					print "\tis NOT " + module
	def checkAlleleFrequencies( self , mod , threshold ):
		for var in self.userVariants:
			if mod == "PM2":
				if not var.isFrequentAllele( threshold ):
					var.PM2 = True
			if mod == "BA1":
				if var.isFrequentAllele( threshold ):
					var.BA1 = True

### Benign Modules ###
#### Stand-alone ####
	def BA1( self , threshold ):
		print "CharGer module BA1"
		print "- allele frequency >5%"
		self.checkAlleleFrequencies( "BA1" , threshold )
#### Strong ####
	def BS1( self ):
		print "CharGer module BS1: not yet implemented"
	def BS2( self ):
		print "CharGer module BS2: not yet implemented"
	def BS3( self ):
		print "CharGer module BS3: not yet implemented"
		#print " - in vitro or in vivo functional studies with no damaging effect on protein function or splicing"
	def BS4( self ):
		print "CharGer module BS4: not yet implemented"
#### Supporting ####
	def BP1( self ):
		print "CharGer module BP1: not yet implemented"
	def BP2( self ):
		print "CharGer module BP2: not yet implemented"
	def BP3( self ):
		print "CharGer module BP3: not yet implemented"
	def BP4( self , minimumEvidence ):
		print "CharGer module BP4"
		print " - in silico evidence of no damage"
		callSIFTdam = "damaging"
		callSIFTdel = "deleterious"
		callPolyphen = "probably damaging"
		callBlosum62 = -2
		callCompara = 2
		callImpact = "high"
		fracMaxEntScan = 0.8
		callGeneSplicer = ""
		for var in self.userVariants:
			if var.vepVariant:
				if var.vepVariant.consequences:
					for vcVar in var.vepVariant.consequences:
						if not var.PP3:
							evidence = 0
							if vcVar.blosum:
								if vcVar.blosum > callBlosum62:
									evidence += 1
							if vcVar.predictionSIFT:
								if vcVar.predictionSIFT.lower() != callSIFTdam and \
								vcVar.predictionSIFT.lower() != callSIFTdel:
									evidence += 1
							if vcVar.predictionPolyphen:
								if vcVar.predictionPolyphen.lower() != callPolyphen:
									evidence += 1
							if vcVar.compara:
								if vcVar.compara <= callCompara:
									evidence += 1
							if vcVar.impact:
								if vcVar.impact.lower() != callImpact:
									evidence += 1
							if vcVar.maxentscan:
								callMaxEntScan = vcVar.maxentscan[0]*fracMaxEntScan
								if vcVar.maxentscan[1] > callMaxEntScan:
									evidence += 1
							if vcVar.genesplicer:
								if vcVar.genesplicer.lower() != callGeneSplicer:
									evidence += 1
							if evidence >= minimumEvidence:
								var.BP4 = True

	def BP5( self ):
		print "CharGer module BP5: not yet implemented"
		#print" - multiple lines of computational evidence suggesting no impact on gene or product"
	def BP6( self ):
		print "CharGer module BP6: not yet implemented"
	def BP7( self ):
		print "CharGer module BP7: not yet implemented"

### Classifier ###
	def classify( self , **kwargs ):
		scoreSystem = kwargs.get( 'system' , "CharGer" )
		for var in self.userVariants:
			var.isPathogenic( **kwargs )
			var.isLikelyPathogenic( **kwargs )
			var.isLikelyBenign( **kwargs )
			var.isBenign( **kwargs )
			var.isUncertainSignificance( **kwargs )
			if scoreSystem == "CharGer":
				var.tallyScore( )
	def printClassifications( self , **kwargs ):
		scoreSystem = kwargs.get( 'system' , "CharGer" )
		headLine = '\t'.join( ["Variant" , "PositiveEvidence" , \
			"CharGerClassification" , "ClinVarAnnoation"] )
		print headLine
		i = 0
		for var in self.userVariants:
			i += 1
			print '\t'.join( [ str(i) , var.uniqueProteogenomicVar() , \
				var.positiveEvidence() , var.pathogenicity[scoreSystem] , \
				var.clinical["description"] ] )
	def writeSummary( self , outFile , **kwargs ):
		delim = kwargs.get( 'delim' , '\t' )
		outFH = self.safeOpen( outFile , 'w' , warning=True )
		headLine = delim.join( ["HUGO_Symbol" , "Chromosome" , "Start" , \
			"Stop" , "Reference" , "Alternate" , "Strand" , "Assembly" , \
			"Variant_Type" , "Variant_Classification" , \
			"Sample" , "Transcript" , "Codon_Position" , "HGVSg", "Protein" , \
			"Peptide_Reference" , "Peptide_Position" , "Peptide_Alternate" , \
			"HGVSp","Allele_Frequency","VEP_Most_Severe_Consequence" , "ClinVar_Pathogenicity" , \
			"Positive_Evidence" , "Negative_Evidence" , \
			"Positive_CharGer_Score" , "Negative_CharGer_Score" , \
			"CharGer_Classification" , "ACMG_Classification" , \
			"PubMed_Link" , "ClinVar_Traits" , \
			"VEP_Annotations" , \
			"VCF_Headers" , "VCF_INFO"] )
		try:
			outFH.write( headLine )
			outFH.write( "\n" )
			for var in self.userVariants:
				fields = []

				self.appendStr( fields,var.gene)
				self.appendStr( fields,var.chromosome)
				self.appendStr( fields,var.start)
				self.appendStr( fields,var.stop)
				self.appendStr( fields,var.reference)
				self.appendStr( fields,var.alternate)
				self.appendStr( fields,var.strand)
				self.appendStr( fields,var.assembly)
				self.appendStr( fields,var.variantType)
				self.appendStr( fields,var.variantClass)
				self.appendStr( fields,var.sample)
				self.appendStr( fields,var.transcriptCodon)
				self.appendStr( fields,var.positionCodon)
				self.appendStr( fields,var.HGVSg() ) # need to be corrected to cDNA change on the most severe peptide
				self.appendStr( fields,var.transcriptPeptide)
				self.appendStr( fields,var.referencePeptide)
				self.appendStr( fields,var.positionPeptide)
				self.appendStr( fields,var.alternatePeptide)
				self.appendStr( fields, var.HGVSp() ) # need to be corrected too
				self.appendStr( fields,var.alleleFrequency)
				#self.appendStr( fields,var.vepVariant.mostSevereConsequence) ## this line will fail you on insertions regardless of all the checks in appendStr
				try:
					self.appendStr( fields,var.vepVariant.mostSevereConsequence)
				except:
					self.appendStr( fields , "NA" )
					pass
				#self.appendStr( fields,var.clinvarVariant.trait)
				self.appendStr( fields,var.clinical["description"])
				self.appendStr( fields,var.positiveEvidence())
				self.appendStr( fields,var.negativeEvidence())
				self.appendStr( fields,var.pathogenicScore)
				self.appendStr( fields,var.benignScore)
				self.appendStr( fields,var.pathogenicity["CharGer"])
				self.appendStr( fields,var.pathogenicity["ACMG"])
				try:
					self.appendStr( fields,var.clinvarVariant.linkPubMed())
				except:
					self.appendStr( fields , "NA" )
					pass
				try:
					self.appendStr( fields,var.clinvarVariant.getTraits( '|' ) )
				except:
					self.appendStr( fields , "NA" )
					pass
				# TODO: add all the bioinformatic good stuff from VEP
				self.appendStr( fields , var.vepAnnotations ) #make sure this works
				self.appendStr( fields , var.vcfHeaders )
				self.appendStr( fields , var.vcfInfo )

				outFH.write( delim.join( fields ) )
				outFH.write( "\n" )
		except:
			print "CharGer Error: Could not write output summary"
			pass

	@staticmethod
	def appendStr( array, value ):
		try:
			array.append( str( value ) )
		except:
			print "failed to append a value\n"
			array.append( "NA" )
			pass

	@staticmethod
	def safeOpen( inputFile , rw , **kwargs ):
		errwar = kwargs.get( 'warning' , False )
		try:
			return open( inputFile , rw )
		except:
			if errwar:
				print "CharGer Warning: could not open " + inputFile
			else:
				print "CharGer Error: could not open " + inputFile
			pass

	@staticmethod
	def getUniqueGenomicVariantList( aVarList ):
		uniqueVarList = []
		uniqueVarDict = AV({})
		for var in aVarList:
			generalVar = variant()
			generalVar.copyInfo( var )
			if generalVar.genomicVar() not in uniqueVarDict:
				uniqueVarDict[generalVar.genomicVar()] = 1
				uniqueVarList.append( generalVar )
		return uniqueVarList
	@staticmethod
	def toFloat(x):
		try:
			float(x)
			return float(x)
		except:
			return "nan"
	@staticmethod
	def runTime( initialTime ):
	   return time.time() - initialTime
	@staticmethod
	def printRunTime( step , interval ):
		print "Running " + step + " took " + str( interval ) + "seconds"
	@staticmethod
	def printVariants( variants ):
		for var in variants:
			print var.proteogenomicVar()
	@staticmethod
	def getChrNum( chrString ):
		''' Get the chromosome number in case chr or Chr is present'''
		return chrString.upper().replace("CHR", "")<|MERGE_RESOLUTION|>--- conflicted
+++ resolved
@@ -174,29 +174,19 @@
 					for thisCSQ in csq:
 						values = thisCSQ.split( "|" )
 						aas = [None , None] 
-<<<<<<< HEAD
-						if values[8]: #8 => Amino_acids
-							aas = values[8].split("/") 
-=======
 						if values[key_index["Amino_acids"]]: #8 => Amino_acids
 							aas = values[key_index["Amino_acids"]].split("/") 
 							print aas
->>>>>>> d73c13e6
 							if len( aas ) > 1:
 								aas[0] = mafvariant().convertAA( aas[0] )
 								aas[1] = mafvariant().convertAA( aas[1] )
 							else:
 								#28 => HGVSc
 								#29 => HGVSp
-<<<<<<< HEAD
-								hgvsp = values[29].split( ":" )
-								changep = re.match( "p\." , hgvsp[1] )
-=======
 								hgvsp = values[key_index["HGVSp"]].split( ":" )
 								print hgvsp
 								if len( hgvsp ) > 1:
 									changep = re.match( "p\." , hgvsp[1] )
->>>>>>> d73c13e6
 								if changep:
 									aas = mafvariant().splitHGVSp( hgvsp[1] )
 									aas[0] = mafvariant().convertAA( aas[0] )
@@ -206,18 +196,6 @@
 									needVEP = True
 									preVEP.append( var )
 						exons = [None , None]
-<<<<<<< HEAD
-						if values[25]: #25 => EXON
-							exons = values[25].split( "/" )
-							if len( exons ) == 1:
-								exons.append( None )
-						introns = [None , None]
-						if values[26]: #26 => INTRON
-							introns = values[26].split( "/" )
-							if len( introns ) == 1:
-								introns.append( None )
-						vcv = vepconsequencevariant( \
-=======
 						if values[key_index["EXON"]]: #25 => EXON
 							exons = values[key_index["EXON"]].split( "/" )
 							if len( exons ) == 1:
@@ -229,7 +207,6 @@
 								introns.append(None)
 
 						vcv = vepConsequenceVariant( \
->>>>>>> d73c13e6
 							#parentVariant=var
 							chromosome = chrom , \
 							start = start , \
@@ -335,11 +312,7 @@
 								"intergenic_variant" ]
 				mostSevere = None
 				rankMostSevere = 10000
-<<<<<<< HEAD
 				mostSevereCons = severeRank[-1]
-=======
-				mostSevereCons = None
->>>>>>> d73c13e6
 				for cons in var.vepVariant.consequences:
 					for term in cons.terms:
 						if term in severeRank:
