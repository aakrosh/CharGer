#!/usr/bin/python
# CharGer - Characterization of Germline variants
# author: Adam D Scott (ascott@genome.wustl.edu) & Kuan-lin Huang (khuang@genome.wustl.edu)
# version: v0.0 - 2015*12

import time
import math
import re
from WebAPI.Ensembl.ensemblAPI import ensemblAPI
import glob
from scipy import stats
from WebAPI.Entrez.entrezAPI import entrezAPI
from WebAPI.ExAC.exacAPI import exacAPI
from Variant.clinvarVariant import clinvarVariant
from Variant.vepVariant import vepVariant
from Variant.MAFVariant import MAFVariant
from Variant.variant import variant
from chargerVariant import chargerVariant
from autovivification import autovivification as AV
import vcf

class charger(object):
	''' Example usage:
			CharGer = charger()
			CharGer.getInput( maf=mafFile , expression=expressionFile , geneList=geneListFile )
			CharGer.getWebData( clinvar=doClinVar , exac=doExAC )
			CharGer.characterize( )
			CharGer.PVS1( )
			CharGer.PS1( )
			CharGer.PM4( )
			CharGer.PM5( )
	'''
	allDiseases = "all"
	def __init__( self , **kwargs ):
		self.userVariants = kwargs.get( 'variants' , [] )
		self.userExpression = kwargs.get( 'expressions' , AV({}) )
		self.userGeneList = kwargs.get( 'geneList' , AV({}) )
		self.userDeNovoVariants = kwargs.get( 'deNovo' , {} )
		self.userAssumedDeNovoVariants = kwargs.get( 'assumedDeNovo' , {} )
		self.userCoSegregateVariants = kwargs.get( 'coSegregate' , {} )
		#self.clinvarVariants = kwargs.get( 'clinvarVariants' , {} )
		#self.vepVariants = kwargs.get( 'vepVariants' , [] )
		self.diseases = kwargs.get( 'diseases' , {} )

### Retrieve input data from user ###
	def getInputData( self  , **kwargs ):
		mafFile = kwargs.get( 'maf' , "" )
		vcfFile = kwargs.get( 'vcf' , "" )
		tsvFile = kwargs.get( 'tsv' , "" )
		expressionFile = kwargs.get( 'expression' , "" )
		geneListFile = kwargs.get( 'geneList' , "" )
		deNovoFile = kwargs.get( 'deNovo' , "" )
		assumedDeNovoFile = kwargs.get( 'assumedDeNovo' , "" )
		coSegregateFile = kwargs.get( 'coSegregate' , "" )
		tcga = kwargs.get( 'tcga' , True )
		diseaseFile = kwargs.get( 'diseases' , "" )
		specific = kwargs.get( 'specific' , False )
		self.getDiseases( diseaseFile , **kwargs )
		if mafFile:
			self.readMAF( mafFile , **kwargs )
		if vcfFile:
			self.readVCF( vcfFile , **kwargs )
		if tsvFile:
			self.readTSV( tsvFile , **kwargs )
		if expressionFile:
			self.readExpression( expressionFile )
		else: 
			print "No expression file uploaded. CharGer will allow all passed truncations without expression data in PVS1."
		if geneListFile:
			self.readGeneList( geneListFile , specific=specific )
		else:
			print "No gene list file uploaded. CharGer will not make PVS1 calls."
		for var in self.userVariants:
			if str(var.reference) == "0" or not var.reference:
				var.reference = "-"
			if str(var.alternate) == "0" or not var.alternate:
				var.alternate = "-"
	def readMAF( self , inputFile , **kwargs ):
		inFile = self.safeOpen( inputFile , 'r' )
		codonColumn = kwargs.get( 'codon' , 48 )
		peptideChangeColumn = kwargs.get( 'peptideChange' , 49 )
		tcga = kwargs.get( 'tcga' , True )
		specific = kwargs.get( 'specific' , True )
		try:
			next(inFile)
			for line in inFile:
				var = chargerVariant()
				var.mafLine2Variant( line , peptideChange=peptideChangeColumn , codon=codonColumn )
				print var.proteogenomicVar()
				if specific:
					if tcga:
						match = re.match( "TCGA\-(\w\w)" , var.sample )
						if match:
							var.disease = self.diseases[match.groups()[0]]
				else:
					var.disease = charger.allDiseases
				self.userVariants.append( var )
		except:
			raise Exception( "CharGer Error: bad .maf file" )
	def readVCF( self , inputFile , **kwargs ):
		inFile = vcf.Reader( open( inputFile , 'r' ) )
		for record in inFile:
			chrom = self.getChrNum( record.CHROM )
			reference = record.REF
			alternates = record.ALT
<<<<<<< HEAD
			start = record.POS #1-base beginning of ref
			stop = record.end #+1 #0-base ending of ref, but +1 shouldn't be needed
=======
			start = record.start+1 #1-base beginning of ref
			stop = record.end #0-base ending of ref
			info = record.INFO
>>>>>>> c409db2c
			for alternate in alternates:
				alt = str( alternate )
				print "\t".join( [ reference , str( start ) , alt , str( stop ) ] )
				if alt == "None":
					alt = None
				var = chargerVariant( \
					chromosome = chrom , \
					start = start , \
					stop = stop , \
					dbsnp = record.ID , \
					reference = reference , \
					alternate = alt , \
					INFO = info
				)
				#quality = record.QUAL
				#vcfFilter = record.FILTER
				#info = record.INFO
				#if ( vcfFilter == "PASS" or quality >= 10 ) or \
				#	( not vcfFilter and not quality ):
				#	self.userVariants.append( var )
				self.userVariants.append( var )

	def readTSV( self , inputFile , **kwargs ):
		print "\tReading .tsv!"
		inFile = self.safeOpen( inputFile , 'r' )
		chrColumn = kwargs.get( 'chr' , 0 )
		startColumn = kwargs.get( 'start' , 1 )
		stopColumn = kwargs.get( 'stop' , 2 )
		refColumn = kwargs.get( 'ref' , 3 )
		altColumn = kwargs.get( 'alt' , 4 )
		geneColumn = kwargs.get( 'gene' , 6 )
		strandColumn = kwargs.get( 'strand' , 11 )
		peptideColumn = kwargs.get( 'peptideChange' , 14 )
		codonColumn = kwargs.get( 'codon' , 15 )
		sampleColumn = kwargs.get( 'sample' , 21 )
		tcga = kwargs.get( 'tcga' , True )
		specific = kwargs.get( 'specific' , True )
		headerLine = next(inFile).split( "\t" ) 
		try:
			for line in inFile:
				fields = line.split( "\t" )
				chrom = self.getChrNum( fields[int(chrColumn)] )
				alt = fields[int(altColumn)]
				ref = fields[int(refColumn)]
				start = fields[int(startColumn)]
				stop = fields[int(stopColumn)]
				#strand = fields[int(strandColumn)]
				#gene = fields[int(geneColumn)]
				sample = fields[int(sampleColumn)]
				
				var = chargerVariant( \
					chromosome = chrom , \
					start = start , \
					stop = stop , \
					reference = ref , \
					alternate = alt , \
					#strand = strand , \
					#gene = gene , \
					sample = sample , \
					#codon = codonChange , \
					#peptide = peptideChange , \
				)
				var.splitHGVSc( fields[int(codonColumn)] )
				var.splitHGVSp( fields[int(peptideColumn)] )

				if specific:
					if tcga:
						match = re.match( "TCGA\-(\w\w)" , var.sample )
						if match:
							var.disease = self.diseases[match.groups()[0]]
				else:
					var.disease = charger.allDiseases
				self.userVariants.append( var )
		except:
			raise Exception( "CharGer Error: bad .tsv file" )
			print "Hint: correct columns?"
			print headerLine
			
	def readExpression( self , inputFile ): # expect sample(col)-gene(row) matrixes
		try:
			fileNames = glob.glob(inputFile + "*")
			for fileName in fileNames:
				print "Processing expression from ", fileName
				inFile = self.safeOpen( fileName , 'r' , warning=True )
				header = inFile.readline()
				samples = header.split( "\t" )

				# make sure the sample names are matching up, assuming
				# sample name in RSEM: TCGA-OR-A5J1-01A-11R-A29S-07
				# sample name in MAF: TCGA-H4-A2HQ
				for idx, sample in enumerate(samples):
					sample_s = sample.split( "-" )
					sample_only = "-".join(sample_s[0:3])
					samples[idx] = sample_only
					
				for line in inFile:
					fields = line.split( "\t" )		
					gene = fields[0] 
					gene_exp = [ self.toFloat(x) for x in fields[1:]] # manage potential NA strings that may cause errors
					gene_exp_p = (stats.rankdata(gene_exp, 'min')-1)/len(gene_exp) # convert to percentile
					for i in range(1,len(gene_exp_p)):
						self.userExpression[samples[i+1]][gene] = gene_exp_p[i]

		except:
			print "CharGer Error: bad expression file"

	def readGeneList( self , inputFile , **kwargs ): # gene list formatted "gene", "disease", "mode of inheritance"
		specific = kwargs.get( 'specific', True )
		try:
			inFile = self.safeOpen( inputFile , 'r' , warning=True )
			for line in inFile:
				fields = line.split( "\t" )
				gene = fields[0]
				if specific:
					disease = fields[1]
				else: #set the gene to match all disease
					disease = charger.allDiseases
				mode_inheritance = fields[2]
				self.userGeneList[gene][disease] = mode_inheritance
		except:
			print "CharGer Error: bad gene list file"
	def readDeNovo( self , inputFile ):
		self.readOtherMAF( inputFile , varDict = self.deNovoVariants )
	def readCoSegregate( self , inputFile ):
		self.readOtherMAF( inputFile , varDict = self.coSegregateVariants )
	def readAssumedDeNovo( self , inputFile ):
		self.readOtherMAF( inputFile , varDict = self.assumedDeNovoVariants )
	def readOtherMAF( self , inputFile, varDict ):
		try:
			inFile = self.safeOpen( inputFile , 'r' , warning=True )
			next(inFile)
			for line in inFile:
				fields = line.split( "\t" )
				var = MAFVariant()
				var.mafLine2Variant( line )
				varDict[var.uniqueVar()] = 1
		except:
			print "CharGer Warning: bad .maf for " + inputFile

### Retrieve external reference data ###
	def getExternalData( self , **kwargs ):
		t = time.time()
		self.getClinVar( **kwargs )
		self.printRunTime( "ClinVar" , self.runTime( t ) )
		t = time.time()
		self.getExAC( **kwargs )
		self.printRunTime( "ExAC" , self.runTime( t ) )
		t = time.time()
		self.getVEP( **kwargs )
		self.printRunTime( "VEP" , self.runTime( t ) )
		self.fillMissingVariantInfo()
	def fillMissingVariantInfo( self ):
		for var in self.userVariants:
			var.fillMissingInfo()
	def getClinVar( self , **kwargs ):
		doClinVar = kwargs.get( 'clinvar' , True )
		summaryBatchSize = kwargs.get( 'summaryBatchSize' , 500 )
		searchBatchSize = kwargs.get( 'searchBatchSize' , 50 )
		if doClinVar:
			ent = entrezAPI()
			i = 0
			for varsStart in range( 0 , len( self.userVariants ) , int(searchBatchSize) ):
				varsEnd = varsStart + int(searchBatchSize)
				varsSet = self.userVariants[varsStart:varsEnd]
				ent.prepQuery( varsSet )
				ent.subset = entrezAPI.esearch
				ent.database = entrezAPI.clinvar
				clinvarsSet = ent.doBatch( summaryBatchSize )
				varsBoth = self.matchClinVar( varsSet , clinvarsSet )
				self.userVariants[varsStart:varsEnd] = varsBoth["userVariants"]
				#self.clinvarVariants.update( varsBoth["clinvarVariants"] )
				#self.userVariants[varsStart:varsEnd] = self.matchClinVar( varsSet , clinvarsSet )
	def getExAC( self , **kwargs ):
		doExAC = kwargs.get( 'exac' , True )
		useHarvard = kwargs.get( 'harvard' , True )
		threshold = kwargs.get( 'threshold' , 0 )
		if doExAC:
			common = 0
			rare = 0
			totalVars = len( self.userVariants )
			exac = exacAPI(harvard=useHarvard)
#entries by genomivVar
			exacIn = self.getUniqueGenomicVariantList( self.userVariants )
			#entries = exac.getAlleleFrequencies( self.userVariants )
			entries = exac.getAlleleFrequencies( exacIn )
			for var in self.userVariants:
				if var.genomicVar() in entries:
					alleleFrequency = entries[var.genomicVar()]
				else:
					alleleFrequency = None
				var.alleleFrequency = alleleFrequency
				if var.isFrequentAllele( threshold ):
					common += 1
				else:
					rare += 1
			elen = len(entries.keys())
			print "ExAC found " + str(common) + "common & " + str(rare) + "rare variants out of " + str(totalVars) + "total variants and " + str(elen) + "unique variants"
	def getVEP( self , **kwargs ):
		doVEP = kwargs.get( 'vep' , True )
		doREST = kwargs.get( 'rest' , False )
		doCMD = kwargs.get( 'cmd' , False )

		if doVEP:
			if doREST or ( not doREST and not doCMD ):
				self.getVEPviaREST( **kwargs )
			if doCMD:
				self.getVEPviaCMD( **kwargs )

	def getVEPviaREST( self , **kwargs ):
		doAllOptions = kwargs.get( 'allOptions' , True )
		vep = ensemblAPI()
		luv = len(self.userVariants)
		vepVariants = vep.annotateVariantsPost( self.userVariants , **kwargs )
		self.matchVEP( vepVariants )
		aluv = 0
		for var in self.userVariants:
			if var.vepVariant:
				aluv += 1
		luvafter = len(self.userVariants)
		print "\nVEP annotated userVariants " + str( luvafter )
		print "VEP annotated " + str(aluv) + " from the original set of " + str(luv)

	def getVEPviaCMD( self , **kwargs ):
		NotImplemented

#### Helper methods for data retrieval ####
	def matchClinVar( self , userVariants , clinvarVariants ):
		for var in userVariants:
			for uid in clinvarVariants:
				cvar = clinvarVariants[uid]
				if var.sameGenomicVariant( cvar ):
					var.clinical = cvar.clinical
					var.clinvarVariant = cvar
		return { "userVariants" : userVariants , "clinvarVariants" : clinvarVariants }
	def matchVEP( self , vepVariants ):
		for var in self.userVariants:
			genVar = var.vcf()
			vepVar = vepVariant()
			if genVar in vepVariants:
				vepVar = vepVariants[genVar]
			if var.sameGenomicVariant( vepVar ):
				var.vepVariant = vepVar
				var.copyMostSevereConsequence()
			var.vepInfo = var.vepVariant.printVariant( delim="|" , minimal=True )
	def getDiseases( self , diseasesFile , **kwargs ):
		tcga = kwargs.get( 'tcga' , True )
		try:
			if tcga:
				conversion = open( diseasesFile , "r" )
				for line in conversion:
					fields = line.split('\t')
					self.diseases[fields[0]] = fields[2].strip()
				return self.diseases
			return
		except:
			print "CharGer Warning: No diseases file provided"
			return


### Evidence levels ### 
##### Very Strong #####
	def PVS1( self , expressionThreshold = 0.2 ):
		print "CharGer module PVS1"
		print "- truncations in genes where LOF is a known mechanism of the disease"
		print "- require the mode of inheritance to be dominant (assuming heterzygosity) and co-occurence with reduced gene expression"
		maf_truncations = ["Frame_Shift_Del","Frame_Shift_Ins","Nonsense_Mutation","Splice_Site"] #,"Nonstop_Mutation"
		vep_truncations = ["transcript_ablation","splice_acceptor_variant","splice_donor_variant","stop_gained",\
							"frameshift_variant","start_lost"]
		if self.userGeneList: #gene, disease, mode of inheritance
			for var in self.userVariants:
				varGene = var.gene
				varDisease = var.disease # no disease field in MAF; may require user input	
				varSample = var.sample
				varClass = var.variantClass
				varVEPClass = ""
				if var.vepVariant:
					varVEPClass = var.vepVariant.mostSevereConsequence
				altPeptide = var.alternatePeptide
				if (varClass in maf_truncations) or \
					(varVEPClass in vep_truncations) or \
					altPeptide == "*" or \
					altPeptide == "fs":
					if varGene in self.userGeneList: # check if in gene list
						if ( "dominant" in self.userGeneList[varGene][varDisease] or \
							"dominant" in self.userGeneList[varGene][charger.allDiseases]):
							var.PVS1 = True # if call is true then check expression effect
							if self.userExpression: # consider expression data only if the user has supplied an expression matrix
								if self.userExpression[varSample][varGene] >= expressionThreshold:
									var.PVS1 = False 
		else: 
			print "CharGer Error: Cannot evaluate PVS1: No gene list supplied."

##### Strong #####
	def PS1( self ):
		print "CharGer module PS1"
		print "- same peptide change as a previously established pathogenic variant"
		self.peptideChange( "PS1" )
	def PS2( self ):
		print "CharGer module PS2"
		print "- de novo with maternity and paternity confirmation and no family history"
		for var in self.userVariants:
			if var.uniqueVar() in self.userDeNovoVariants:
				var.PS2 = True
	def PS3( self ):
		print "CharGer module PS3: not yet implemented"
#		print "- "
	def PS4( self ): # not relevant in rare variants, such big effect size common variants are so rare may as well just take a input variant list
		print "CharGer module PS4: not yet implemented"
#		print "- variant prevalence in cases significantly greater than controls"
		for var in self.userVariants:
			return
			caseVarFreq = "NEED UPDATE" # may take input from current MAF
			controlVarFreq = "NEED UPDATE" # may take input from ExAC
			if ( caseVarFreq != 0 and controlVarFreq != 0):
				OR = (caseVarFreq/controlVarFreq) / ( (1-caseVarFreq)/(1-controlVarFreq) )
				# Adam will update
				if OR >= 5:
					CIlower = math.log(OR) - math.sqrt( 1/caseVarFreq + 1/controlVarFreq + 1/caseVarFreq + 1/controlVarFreq)
					if (CIlower > 1):
						var.PS4 = True

##### Moderate #####
	def PM1( self ):
		print "CharGer module PM1: not yet implemented"
#		print "- "
	def PM2( self , threshold ):
		print "CharGer module PM2"
		print "- absent or extremely low frequency in controls"
		self.checkAlleleFrequencies( "PM2" , threshold )
	def PM3( self ):
		print "CharGer module PM3: not yet implemented"
#		print "- "
	def PM4( self ):
		print "CharGer module PM4"
		print "- protein length changes due to inframe indels or nonstop variant"
		lenShift = ["In_Frame_Del","In_Frame_Ins","Nonstop_Mutation"]
		for var in self.userVariants:
			varClass = var.variantClass
			if varClass in lenShift:
				var.PM4 = True
	def PM5( self ):
		print "CharGer module PM5"
		print "- different peptide change of a pathogenic variant at the same reference peptide"
		self.peptideChange( "PM5" )
	def PM6( self ):
		print "CharGer module PM6"
		print "- assumed de novo without maternity and paternity confirmation"
		for var in self.userVariants:
			if var.uniqueVar() in self.userAssumedDeNovoVariants:
				var.PM6 = True

##### Supporing #####
	def PP1( self ):
		print "CharGer module PP1"
		print "- cosegregation with disease in family members in a known disease gene"
		for var in self.userVariants:
			if var.uniqueVar() in self.userCoSegregateVariants:
				var.PP1 = True
	def PP2( self ):
		print "CharGer module PP2: not yet implemented"
#		print "- "
	def PP3( self , minimumEvidence ):
		print "CharGer module PP3"
		print "- multiple lines of in silico evidence of deliterous effect"
		callSIFTdam = "damaging"
		callSIFTdel = "deleterious"
		callPolyphen = "probably damaging"
		callBlosum62 = -2
		callCompara = 2
		callImpact = "high"
		fracMaxEntScan = 0.8
		callGeneSplicer = ""
		for var in self.userVariants:
			if var.vepVariant:
				if var.vepVariant.consequences:
					for vcVar in var.vepVariant.consequences:
						if not var.PP3:
							evidence = 0
							if vcVar.blosum:
								if vcVar.blosum < callBlosum62:
									evidence += 1
							if vcVar.predictionSIFT:
								if vcVar.predictionSIFT.lower() == callSIFTdam or \
								vcVar.predictionSIFT.lower() == callSIFTdel:
									evidence += 1
							if vcVar.predictionPolyphen:
								if vcVar.predictionPolyphen.lower() == callPolyphen:
									evidence += 1
							if vcVar.compara:
								if vcVar.compara > callCompara:
									evidence += 1
							if vcVar.impact:
								if vcVar.impact.lower() == callImpact:
									evidence += 1
							if vcVar.maxentscan:
								callMaxEntScan = vcVar.maxentscan[0]*fracMaxEntScan
								if vcVar.maxentscan[1] <= callMaxEntScan:
									evidence += 1
							if vcVar.genesplicer:
								if vcVar.genesplicer.lower() == callGeneSplicer:
									evidence += 1
							if evidence >= minimumEvidence:
								var.PP3 = True


	def PP4( self ):
		print "CharGer module PP4: not yet implemented"
#		print "- "
	def PP5( self ):
		print "CharGer module PP5: not yet implemented"
#		print "- "

### helper functions of evidence levels ###
	def peptideChange( self , mod ):
		called = 0
		for var in self.userVariants:
			uniVar = var.uniqueVar()
			ps1Call = False
			pm5Call = False
			call = False
			if mod == "PS1":
				call = var.PS1
			if mod == "PM5":
				call = var.PM5
			if not call: #is already true
				#for genVar in self.clinvarVariants:
					#clinvarVar = self.clinvarVariants[genVar]
				if var.clinvarVariant:
					clinvarVar = var.clinvarVariant
					clin = clinvarVar.clinical
					if var.vepVariant:
						if var.vepVariant.consequences:
							for consequence in var.vepVariant.consequences:
								if consequence.sameGenomicVariant( clinvarVar ):
								#if genomic change is the same, then PS1
									if clin["description"] == clinvarVariant.pathogenic:
										if mod == "PS1":
											var.PS1 = True # already pathogenic still suffices to be PS1
											called += 1
								elif consequence.sameGenomicReference( clinvarVar ):
								#if genomic change is different, but the peptide change is the same, then PS1
									if clinvarVar.alternatePeptide == consequence.alternatePeptide: #same amino acid change
										if clin["description"] == clinvarVariant.pathogenic:
											if mod == "PS1":
												var.PS1 = True
												called += 1
								if consequence.samePeptideReference( clinvarVar ):
									if not consequence.samePeptideChange( clinvarVar ):
									#if peptide change is different, but the peptide reference is the same, then PM5
										if consequence.plausibleCodonFrame( clinvarVar ):
											if clin["description"] == clinvarVariant.pathogenic:
												if mod == "PM5":
													var.PM5 = True # already pathogenic still suffices to be PS1
													called += 1
		print mod + " found " + str(called) + " pathogenic variants"
	def printResult( self ):
		for var in self.userVariants:
			for module in var.modules():
				print var.uniqueVar() ,
				if var.check( module ):
					print "\tis " + module
				else:
					print "\tis NOT " + module
	def checkAlleleFrequencies( self , mod , threshold ):
		for var in self.userVariants:
			if mod == "PM2":
				if not var.isFrequentAllele( threshold ):
					var.PM2 = True
			if mod == "BA1":
				if var.isFrequentAllele( threshold ):
					var.BA1 = True

### Benign Modules ###
#### Stand-alone ####
	def BA1( self , threshold ):
		print "CharGer module BA1"
		print "- allele frequency >5%"
		self.checkAlleleFrequencies( "BA1" , threshold )
#### Strong ####
	def BS1( self ):
		print "CharGer module BS1: not yet implemented"
	def BS2( self ):
		print "CharGer module BS2: not yet implemented"
	def BS3( self ):
		print "CharGer module BS3: not yet implemented"
		#print " - in vitro or in vivo functional studies with no damaging effect on protein function or splicing"
	def BS4( self ):
		print "CharGer module BS4: not yet implemented"
#### Supporting ####
	def BP1( self ):
		print "CharGer module BP1: not yet implemented"
	def BP2( self ):
		print "CharGer module BP2: not yet implemented"
	def BP3( self ):
		print "CharGer module BP3: not yet implemented"
	def BP4( self , minimumEvidence ):
		print "CharGer module BP4"
		print " - in silico evidence of no damage"
		callSIFTdam = "damaging"
		callSIFTdel = "deleterious"
		callPolyphen = "probably damaging"
		callBlosum62 = -2
		callCompara = 2
		callImpact = "high"
		fracMaxEntScan = 0.8
		callGeneSplicer = ""
		for var in self.userVariants:
			if var.vepVariant:
				if var.vepVariant.consequences:
					for vcVar in var.vepVariant.consequences:
						if not var.PP3:
							evidence = 0
							if vcVar.blosum:
								if vcVar.blosum > callBlosum62:
									evidence += 1
							if vcVar.predictionSIFT:
								if vcVar.predictionSIFT.lower() != callSIFTdam and \
								vcVar.predictionSIFT.lower() != callSIFTdel:
									evidence += 1
							if vcVar.predictionPolyphen:
								if vcVar.predictionPolyphen.lower() != callPolyphen:
									evidence += 1
							if vcVar.compara:
								if vcVar.compara <= callCompara:
									evidence += 1
							if vcVar.impact:
								if vcVar.impact.lower() != callImpact:
									evidence += 1
							if vcVar.maxentscan:
								callMaxEntScan = vcVar.maxentscan[0]*fracMaxEntScan
								if vcVar.maxentscan[1] > callMaxEntScan:
									evidence += 1
							if vcVar.genesplicer:
								if vcVar.genesplicer.lower() != callGeneSplicer:
									evidence += 1
							if evidence >= minimumEvidence:
								var.BP4 = True

	def BP5( self ):
		print "CharGer module BP5: not yet implemented"
		#print" - multiple lines of computational evidence suggesting no impact on gene or product"
	def BP6( self ):
		print "CharGer module BP6: not yet implemented"
	def BP7( self ):
		print "CharGer module BP7: not yet implemented"

### Classifier ###
	def classify( self , **kwargs ):
		scoreSystem = kwargs.get( 'system' , "CharGer" )
		for var in self.userVariants:
			var.isPathogenic( **kwargs )
			var.isLikelyPathogenic( **kwargs )
			var.isLikelyBenign( **kwargs )
			var.isBenign( **kwargs )
			var.isUncertainSignificance( **kwargs )
			if scoreSystem == "CharGer":
				var.tallyScore( )
	def printClassifications( self , **kwargs ):
		scoreSystem = kwargs.get( 'system' , "CharGer" )
		headLine = '\t'.join( ["Variant" , "PositiveEvidence" , \
			"CharGerClassification" , "ClinVarAnnoation"] )
		print headLine
		i = 0
		for var in self.userVariants:
			i += 1
			print '\t'.join( [ str(i) , var.uniqueProteogenomicVar() , \
				var.positiveEvidence() , var.pathogenicity[scoreSystem] , \
				var.clinical["description"] ] )
	def writeSummary( self , outFile , **kwargs ):
		delim = kwargs.get( 'delim' , '\t' )
		outFH = self.safeOpen( outFile , 'w' , warning=True )
		headLine = delim.join( ["HUGO_Symbol" , "Chromosome" , "Start" , \
			"Stop" , "Reference" , "Alternate" , "Strand" , "Assembly" , \
			"Variant_Type" , "Variant_Classification" , \
			"Sample" , "Transcript" , "Codon_Position" , "HGVSg", "Protein" , \
			"Peptide_Reference" , "Peptide_Position" , "Peptide_Alternate" , \
			"HGVSp","Allele_Frequency","VEP_Most_Severe_Consequence" , "ClinVar_Pathogenicity" , \
			"Positive_Evidence" , "Negative_Evidence" , \
			"Positive_CharGer_Score" , "Negative_CharGer_Score" , \
			"CharGer_Classification" , "ACMG_Classification" , \
			"PubMed_Link" , "ClinVar_Traits" , \
			"VEP_Annotations" , \
			"VCF_INFO"] )
		try:
			outFH.write( headLine )
			outFH.write( "\n" )
			for var in self.userVariants:
				fields = []

				self.appendStr( fields,var.gene)
				self.appendStr( fields,var.chromosome)
				self.appendStr( fields,var.start)
				self.appendStr( fields,var.stop)
				self.appendStr( fields,var.reference)
				self.appendStr( fields,var.alternate)
				self.appendStr( fields,var.strand)
				self.appendStr( fields,var.assembly)
				self.appendStr( fields,var.variantType)
				self.appendStr( fields,var.variantClass)
				self.appendStr( fields,var.sample)
				self.appendStr( fields,var.transcriptCodon)
				self.appendStr( fields,var.positionCodon)
				self.appendStr( fields,var.HGVSg() ) # need to be corrected to cDNA change on the most severe peptide
				self.appendStr( fields,var.transcriptPeptide)
				self.appendStr( fields,var.referencePeptide)
				self.appendStr( fields,var.positionPeptide)
				self.appendStr( fields,var.alternatePeptide)
				self.appendStr( fields, var.HGVSp() ) # need to be corrected too
				self.appendStr( fields,var.alleleFrequency)
				#self.appendStr( fields,var.vepVariant.mostSevereConsequence) ## this line will fail you on insertions regardless of all the checks in appendStr
				try:
					self.appendStr( fields,var.vepVariant.mostSevereConsequence)
				except:
					self.appendStr( fields , "NA" )
					pass
				# TODO: add all the bioinformatic good stuff from VEP
				#self.appendStr( fields,var.clinvarVariant.trait)
				self.appendStr( fields,var.clinical["description"])
				self.appendStr( fields,var.positiveEvidence())
				self.appendStr( fields,var.negativeEvidence())
				self.appendStr( fields,var.pathogenicScore)
				self.appendStr( fields,var.benignScore)
				self.appendStr( fields,var.pathogenicity["CharGer"])
				self.appendStr( fields,var.pathogenicity["ACMG"])
				try:
					self.appendStr( fields,var.clinvarVariant.linkPubMed())
				except:
					self.appendStr( fields , "NA" )
					pass
				try:
					self.appendStr( fields,var.clinvarVariant.getTraits( '|' ) )
				except:
					self.appendStr( fields , "NA" )
					pass
				self.appendStr( fields , var.vepAnnotations )
				self.appendStr( fields , var.vcfInfo )

				outFH.write( delim.join( fields ) )
				outFH.write( "\n" )
		except:
			print "CharGer Error: Could not write output summary"
			pass

	@staticmethod
	def appendStr( array, value ):
		try:
			array.append( str( value ) )
		except:
			print "failed to append a value\n"
			array.append( "NA" )
			pass

	@staticmethod
	def safeOpen( inputFile , rw , **kwargs ):
		errwar = kwargs.get( 'warning' , False )
		try:
			return open( inputFile , rw )
		except:
			if errwar:
				print "CharGer Warning: could not open " + inputFile
			else:
				print "CharGer Error: could not open " + inputFile
			pass

	@staticmethod
	def getUniqueGenomicVariantList( aVarList ):
		uniqueVarList = []
		uniqueVarDict = AV({})
		for var in aVarList:
			generalVar = variant()
			generalVar.copyInfo( var )
			if generalVar.genomicVar() not in uniqueVarDict:
				uniqueVarDict[generalVar.genomicVar()] = 1
				uniqueVarList.append( generalVar )
		return uniqueVarList
	@staticmethod
	def toFloat(x):
		try:
			float(x)
			return float(x)
		except:
			return "nan"
	@staticmethod
	def runTime( initialTime ):
	   return time.time() - initialTime
	@staticmethod
	def printRunTime( step , interval ):
		print "Running " + step + " took " + str( interval ) + "seconds"
	@staticmethod
	def printVariants( variants ):
		for var in variants:
			print var.proteogenomicVar()
	@staticmethod
	def getChrNum( chrString ):
		''' Get the chromosome number in case chr or Chr is present'''
		return chrString.upper().replace("CHR", "")<|MERGE_RESOLUTION|>--- conflicted
+++ resolved
@@ -103,14 +103,11 @@
 			chrom = self.getChrNum( record.CHROM )
 			reference = record.REF
 			alternates = record.ALT
-<<<<<<< HEAD
 			start = record.POS #1-base beginning of ref
 			stop = record.end #+1 #0-base ending of ref, but +1 shouldn't be needed
-=======
 			start = record.start+1 #1-base beginning of ref
 			stop = record.end #0-base ending of ref
 			info = record.INFO
->>>>>>> c409db2c
 			for alternate in alternates:
 				alt = str( alternate )
 				print "\t".join( [ reference , str( start ) , alt , str( stop ) ] )
