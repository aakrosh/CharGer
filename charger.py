#!/usr/bin/python
# CharGer - Characterization of Germline variants
# author: Adam D Scott (ascott@genome.wustl.edu) & Kuan-lin Huang (khuang@genome.wustl.edu)
# version: v0.0 - 2015*12

import math
import re
<<<<<<< HEAD
from WebAPI.Ensembl.ensemblAPI import ensemblAPI
=======
import glob
from scipy import stats
>>>>>>> 11d426ef
from WebAPI.Entrez.entrezAPI import entrezAPI
from WebAPI.ExAC.exacAPI import exacAPI
from WebAPI.Variant.clinvarVariant import clinvarVariant
from WebAPI.Variant.variant import variant
from chargerVariant import chargerVariant
from autovivification import autovivification as AV

class charger(object):
	''' Example usage:
			CharGer = charger()
			CharGer.getInput( maf=mafFile , expression=expressionFile , geneList=geneListFile )
			CharGer.getWebData( clinvar=doClinVar , exac=doExAC )
			CharGer.characterize( )
			CharGer.PVS1( )
			CharGer.PS1( )
			CharGer.PM4( )
			CharGer.PM5( )
	'''
	allDiseases = "all"
	def __init__( self , **kwargs ):
		self.userVariants = kwargs.get( 'variants' , [] )
		self.userExpression = kwargs.get( 'expressions' , AV({}) )
		self.userGeneList = kwargs.get( 'geneList' , AV({}) )
		self.userDeNovoVariants = kwargs.get( 'deNovo' , {} )
		self.userAssumedDeNovoVariants = kwargs.get( 'assumedDeNovo' , {} )
		self.userCoSegregateVariants = kwargs.get( 'coSegregate' , {} )
		self.clinvarVariants = kwargs.get( 'clinvarVariants' , {} )
		self.vepVariants = kwargs.get( 'vepVariants' , [] )
		self.diseases = kwargs.get( 'diseases' , {} )

### Retrieve input data from user ###
	def getInputData( self  , **kwargs ):
		mafFile = kwargs.get( 'maf' , "" )
		expressionFile = kwargs.get( 'expression' , "" )
		geneListFile = kwargs.get( 'geneList' , "" )
		deNovoFile = kwargs.get( 'deNovo' , "" )
		assumedDeNovoFile = kwargs.get( 'assumedDeNovo' , "" )
		coSegregateFile = kwargs.get( 'coSegregate' , "" )
		tcga = kwargs.get( 'tcga' , True )
		diseaseFile = kwargs.get( 'diseases' , "" )
		specific = kwargs.get( 'specific' , False )
		self.getDiseases( diseaseFile , **kwargs )
		self.readMAF( mafFile , **kwargs )
		self.readExpression( expressionFile )
		self.readGeneList( geneListFile , specific=specific )
	def readMAF( self , inputFile , **kwargs ):
#		print "\tReading .maf!"
		inFile = self.safeOpen( inputFile , 'r' )
		codonColumn = kwargs.get( 'codon' , 48 )
		peptideChangeColumn = kwargs.get( 'peptideChange' , 49 )
		tcga = kwargs.get( 'tcga' , True )
		specific = kwargs.get( 'specific' , True )
		try:
			next(inFile)
			for line in inFile:
				var = chargerVariant()
				var.mafLine2Variant( line , peptideChange=peptideChangeColumn , codon=codonColumn )
				if specific:
					if tcga:
						match = re.match( "TCGA\-(\w\w)" , var.sample )
						if match:
							var.disease = self.diseases[match.groups()[0]]
				else:
					var.disease = charger.allDiseases
				print var.genomicVar() + "\t" + var.disease
				self.userVariants.append( var )
		except:
			raise Exception( "CharGer Error: bad .maf file" )
			
	def readExpression( self , inputFile ): # expect sample(col)-gene(row) matrixes
		try:
			fileNames = glob.glob(inputFile + "*")
			for fileName in fileNames:
				print "Processing expression from ", fileName
				inFile = self.safeOpen( fileName , 'r' , warning=True )
				header = inFile.readline()
				samples = header.split( "\t" )
				for line in inFile:
					fields = line.split( "\t" )		
					gene = fields[0] 
					gene_exp = [ self.toFloat(x) for x in fields[1:]] # manage potential NA strings that may cause errors
					gene_exp_p = (stats.rankdata(gene_exp, 'min')-1)/len(gene_exp) # convert to percentile
					for i in range(1,len(gene_exp_p)):
						self.userExpression[samples[i+1]][gene] = gene_exp_p[i]

		except:
			print "CharGer Error: bad expression file"

	def readGeneList( self , inputFile , **kwargs ): # gene list formatted "gene", "disease", "mode of inheritance"
		specific = kwargs.get( 'specific', True )
		try:
			inFile = self.safeOpen( inputFile , 'r' , warning=True )
			for line in inFile:
				fields = line.split( "\t" )
				gene = fields[0]
				if specific:
					disease = fields[1]
				else: #set the gene to match all disease
					disease = charger.allDiseases
				mode_inheritance = fields[2]
				self.userGeneList[gene][disease] = mode_inheritance
		except:
			print "CharGer Error: bad gene list file"
	def readDeNovo( self , inputFile ):
		self.readOtherMAF( inputFile , varDict = self.deNovoVariants )
	def readCoSegregate( self , inputFile ):
		self.readOtherMAF( inputFile , varDict = self.coSegregateVariants )
	def readAssumedDeNovo( self , inputFile ):
		self.readOtherMAF( inputFile , varDict = self.assumedDeNovoVariants )
	def readOtherMAF( self , inputFile, varDict ):
		try:
			inFile = self.safeOpen( inputFile , 'r' , warning=True )
			next(inFile)
			for line in inFile:
				fields = line.split( "\t" )
				var = MAFVariant()
				var.mafLine2Variant( line )
				varDict[var.uniqueVar()] = 1
		except:
			print "CharGer Warning: bad .maf for " + inputFile

### Retrieve external reference data ###
	def getExternalData( self , **kwargs ):
		self.getClinVar( **kwargs )
		self.getExAC( **kwargs )
		self.getVEP( **kwargs )
	def getClinVar( self , **kwargs ):
#		print "charger - getClinVar"
		doClinVar = kwargs.get( 'clinvar' , True )
		summaryBatchSize = kwargs.get( 'summaryBatchSize' , 500 )
		searchBatchSize = kwargs.get( 'searchBatchSize' , 50 )
		if doClinVar:
			ent = entrezAPI()
			i = 0
			for varsStart in range( 0 , len( self.userVariants ) , int(searchBatchSize) ):
				varsEnd = varsStart + int(searchBatchSize)
				varsSet = self.userVariants[varsStart:varsEnd]
#				for var in varsSet:
#					i += 1
#					print str(i) + "\t" + var.genomicVar()
#				print str(varsStart) + ":" + str(varsEnd)
				ent.prepQuery( varsSet )
				ent.subset = entrezAPI.esearch
				ent.database = entrezAPI.clinvar
				clinvarsSet = ent.doBatch( summaryBatchSize )
				varsBoth = self.matchClinVar( varsSet , clinvarsSet )
				self.userVariants[varsStart:varsEnd] = varsBoth["userVariants"]
				self.clinvarVariants.update( varsBoth["clinvarVariants"] )
	def getExAC( self , **kwargs ):
#		print "charger - getExac"
		doExAC = kwargs.get( 'exac' , True )
		useHarvard = kwargs.get( 'harvard' , True )
		threshold = kwargs.get( 'threshold' , 0 )
		if doExAC:
			common = 0
			rare = 0
			totalVars = len( self.userVariants )
			exac = exacAPI(harvard=useHarvard)
#entries by genomivVar
			exacIn = self.getUniqueGenomicVariantList( self.userVariants )
			#entries = exac.getAlleleFrequencies( self.userVariants )
			entries = exac.getAlleleFrequencies( exacIn )
#			print "Genomic_Variant\tAllele_Frequency"
			for var in self.userVariants:
				if var.genomicVar() in entries:
					alleleFrequency = entries[var.genomicVar()]
				else:
					alleleFrequency = None
				var.alleleFrequency = alleleFrequency
				if var.isFrequentAllele( threshold ):
#					print var.uniqueVariant() + " is NOT rare(" + str(threshold) + "): " + str(var.alleleFrequency)
					common += 1
				else:
					rare += 1
#				print var.genomicVar() + "\t" + str(var.alleleFrequency)
			elen = len(entries.keys())
			print "ExAC found " + str(common) + "common & " + str(rare) + "rare variants out of " + str(totalVars) + "total variants and " + str(elen) + "unique variants"
	def getVEP( self , **kwargs ):
#		print "charger - getVEP"
		doVEP = kwargs.get( 'vep' , True )
		if doVEP:
			vep = ensemblAPI()
			luv = len(self.userVariants)
			vepVariants = vep.annotateVariantsPost( self.userVariants )
			self.vepVariants = self.matchVEP( vepVariants )
			aluv = 0
#			print "\nvepVariants"
			if self.vepVariants:
				aluv = len(self.vepVariants)
#				for genVar in self.vepVariants:
#					print self.vepVariants[genVar].uniqueProteogenomicVar()
			luvafter = len(self.userVariants)
			print "\nVEP annotated userVariants " + str( luvafter )
#			if self.userVariants:
#				for var in self.userVariants:
#					for consequence in var.consequences:
#						print consequence.uniqueProteogenomicVar()
			print "VEP annotated " + str(aluv) + " from the original set of " + str(luv)

#### Helper methods for data retrieval ####
	def matchClinVar( self , userVariants , clinvarVariants ):
#		print "charger::matchClinVar - "
		for var in userVariants:
#			print "userVariant: " ,
#			var.printVariant(',')
			for uid in clinvarVariants:
				cvar = clinvarVariants[uid]
#				print "clinvarVariant:" ,
#				cvar.printVariant(',')
				if var.sameGenomicVariant( cvar ):
					var.clinical = cvar.clinical
		return { "userVariants" : userVariants , "clinvarVariants" : clinvarVariants }
	def matchVEP( self , vepVariants ):
#		print "charger::matchVEP - "
		for var in self.userVariants:
#			print ""
			for genVar in vepVariants:
				vepVar = vepVariants[genVar]
#				print "userVariant: " + var.genomicVar() ,
#				print " =? vepVariant: " + vepVar.genomicVar() + " with N=" + str( len( vepVar.consequences ) ) + " consequences"
				if var.sameGenomicVariant( vepVar ):
#					print "\tsame! consequences N=" ,
#					print str( len( vepVar.consequences ) ) ,
#					print " transfered to userVariant=" ,
					var.consequences = vepVar.consequences
#					print str( len( var.consequences ) ) ,
					var.colocatedVariants = vepVar.colocatedVariants
					if vepVar.strand: #MGI .maf annotator puts on positive strand
#						print str(vepVar.strand) + " from " + str(var.strand)
						var.strand = vepVar.strand
		return vepVariants
	def getDiseases( self , diseasesFile , **kwargs ):
#		print "charger::getDiseases - " ,
		tcga = kwargs.get( 'tcga' , True )
#		print tcga
		try:
			if tcga:
				conversion = open( diseasesFile , "r" )
				for line in conversion:
					fields = line.split('\t')
					self.diseases[fields[0]] = fields[2].strip()
				return self.diseases
			return
		except:
			print "CharGer Warning: No diseases file provided"
			return


### Evidence levels ### 
##### Very Strong #####
	def PVS1( self , expressionThreshold = 0.2 ):
		print "CharGer module PVS1"
		print "- truncations in genes where LOF is a known mechanism of the disease"
		print "- require the mode of inheritance to be dominant (assuming heterzygosity) and co-occurence with reduced gene expression"
		truncations = ["Frame_Shift_Del","Frame_Shift_Ins","Nonsense_Mutation","Nonstop_Mutation","Splice_Site"]
#		for gene in sorted(self.userGeneList.keys()):
#			for disease in sorted(self.userGeneList[gene].keys()):
#				print '\t'.join( [ gene , disease , self.userGeneList[gene][disease] ] )
		if self.userGeneList: #gene, disease, mode of inheritance
			for var in self.userVariants:
				varGene = var.gene
				varDisease = var.disease # no disease field in MAF; may require user input	
				varSample = var.sample
				varClass = var.variantClass
#				print '\t'.join( [ varGene , str(varDisease) , str(varClass) ] )
				if varClass in truncations:
					if varGene in self.userGeneList: # check if in gene list
						#var.PVS1 = True
						if ( "dominant" in self.userGeneList[varGene][varDisease] or \
							"dominant" in self.userGeneList[varGene][charger.allDiseases]):
							var.PVS1 = True # if call is true then check expression effect
							if self.userExpression: # consider expression data only if the user has supplied an expression matrix
								#print varSample, varGene, self.userExpression[varSample][varGene]
								if self.userExpression[varSample][varGene] >= expressionThreshold:
									var.PVS1 = False 
		else: 
			print "CharGer Error: Cannot evaluate PVS1: No gene list supplied."

##### Strong #####
	def PS1( self ):
		print "CharGer module PS1"
		print "- same peptide change as a previously established pathogenic variant"
		self.peptideChange( "PS1" )
	def PS2( self ):
		print "CharGer module PS2"
		print "- de novo with maternity and paternity confirmation and no family history"
		for var in self.userVariants:
			if var.uniqueVar() in self.userDeNovoVariants:
				var.PS2 = True
	def PS3( self ):
		print "CharGer module PS3: not yet implemented"
#		print "- "
	def PS4( self ): # not relevant in rare variants, such big effect size common variants are so rare may as well just take a input variant list
		print "CharGer module PS4: not yet implemented"
#		print "- variant prevalence in cases significantly greater than controls"
		for var in self.userVariants:
			return
			caseVarFreq = "NEED UPDATE" # may take input from current MAF
			controlVarFreq = "NEED UPDATE" # may take input from ExAC
			if ( caseVarFreq != 0 and controlVarFreq != 0):
				OR = (caseVarFreq/controlVarFreq) / ( (1-caseVarFreq)/(1-controlVarFreq) )
				# Adam will update
				if OR >= 5:
					CIlower = math.log(OR) - math.sqrt( 1/caseVarFreq + 1/controlVarFreq + 1/caseVarFreq + 1/controlVarFreq)
					if (CIlower > 1):
						var.PS4 = True

##### Moderate #####
	def PM1( self ):
		print "CharGer module PM1: not yet implemented"
#		print "- "
	def PM2( self , threshold ):
		print "CharGer module PM2"
		print "- absent or extremely low frequency in controls"
		for var in self.userVariants:
			#varMAF = var.getExACasdf # Adam will update use alleleFrequency method
#			print var.genomicVar() + "\t" + str(var.alleleFrequency) + "\t" + str(threshold)
			if not var.isFrequentAllele( threshold ):
				var.PM2 = True
	def PM3( self ):
		print "CharGer module PM3: not yet implemented"
#		print "- "
	def PM4( self ):
		print "CharGer module PM4"
		print "- protein length changes due to inframe indels or nonstop variant"
		lenShift = ["In_Frame_Del","In_Frame_Ins","Nonstop_Mutation"]
		for var in self.userVariants:
			varClass = var.variantClass
			if varClass in lenShift:
				var.PM4 = True
	def PM5( self ):
		print "CharGer module PM5"
		print "- different peptide change of a pathogenic variant at the same reference peptide"
		self.peptideChange( "PM5" )
	def PM6( self ):
		print "CharGer module PM6"
		print "- assumed de novo without maternity and paternity confirmation"
		for var in self.userVariants:
			if var.uniqueVar() in self.userAssumedDeNovoVariants:
				var.PM6 = True

##### Supporing #####
	def PP1( self ):
		print "CharGer module PP1"
		print "- cosegregation with disease in family members in a known disease gene"
		for var in self.userVariants:
			if var.uniqueVar() in self.userCoSegregateVariants:
				var.PP1 = True
	def PP2( self ):
		print "CharGer module PP2: not yet implemented"
#		print "- "
	def PP3( self ):
		print "CharGer module PP3: not yet implemented"
		print "- multiple lines of in silico evidence of deliterous effect"
		for var in self.userVariants:
#			print var.genomicVar()
#			print " consequences N=" ,
#			print str( len( var.consequences ) )
			for vcVar in var.consequences:
#				print var.codingHGVS()
				if not var.PP3:
					evidence = 0
					if vcVar.blosum:
						evidence += 1
					if vcVar.predictionSIFT:
						evidence += 1
					if vcVar.predictionPolyphen:
						evidence += 1
					if vcVar.compara:
						evidence += 1
					if vcVar.impact:
						evidence += 1
					if vcVar.maxentscan:
						evidence += 1
					if vcVar.genesplicer:
						evidence += 1
					if evidence > 2:
						var.PP3 = True

	def PP4( self ):
		print "CharGer module PP4: not yet implemented"
#		print "- "
	def PP5( self ):
		print "CharGer module PP5: not yet implemented"
#		print "- "

### helper functions of evidence levels ###
	def peptideChange( self , mod ):
		called = 0
		for var in self.userVariants:
			uniVar = var.uniqueVar()
#			print "\tInput variant: " ,
#			var.printVariant(',')
#			print var.proteogenomicVar()
			ps1Call = False
			pm5Call = False
			call = False
			if mod == "PS1":
				call = var.PS1
			if mod == "PM5":
				call = var.PM5
			if not call: #is already true
				for genVar in self.clinvarVariants:
					cvar = self.clinvarVariants[genVar]
					clin = cvar.clinical
#					print str(cvar.uid) + ": " ,
#					print cvar.proteogenomicVar()
					if var.sameGenomicVariant( cvar ):
					#if genomic change is the same, then PS1
						if clin["description"] == clinvarVariant.pathogenic:
							if mod == "PS1":
								var.PS1 = True # already pathogenic still suffices to be PS1
								called += 1
					elif var.sameGenomicReference( cvar ):
					#if genomic change is different, but the peptide change is the same, then PS1
						if cvar.alternatePeptide == var.alternatePeptide: #same amino acid change
							if clin["description"] == clinvarVariant.pathogenic:
								if mod == "PS1":
									var.PS1 = True
									called += 1
					if var.samePeptideReference( cvar ):
#						print var.genomicVar() ,
#						print ',' ,
#						print var.codingHGVS() ,
#						print "\t" ,
#						print cvar.genomicVar() ,
#						print ',' ,
#						print cvar.codingHGVS()
						if not var.samePeptideChange( cvar ):
						#if peptide change is different, but the peptide reference is the same, then PM5
							if var.plausibleCodonFrame( cvar ):
								if clin["description"] == clinvarVariant.pathogenic:
									if mod == "PM5":
										var.PM5 = True # already pathogenic still suffices to be PS1
										called += 1
		print mod + " found " + str(called) + " pathogenic variants"
	def printResult( self ):
		for var in self.userVariants:
			for module in var.modules():
				print var.uniqueVar() ,
				if var.check( module ):
					print "\tis " + module
				else:
					print "\tis NOT " + module

### Classifier ###
	def classify( self ):
		for var in self.userVariants:
			var.isPathogenic( )
			var.isLikelyPathogenic( )
			var.isLikelyBenign( )
			var.isBenign( )
			var.isUncertainSignificance( )
	def printClassifications( self ):
		print '\t'.join( ["Variant" , "PositiveEvidence" , "CharGerClassification" , "ClinVarAnnoation"] )
		i = 0
		for var in self.userVariants:
			i += 1
			print '\t'.join( [ str(i) , var.uniqueVar() , var.positiveEvidence() , var.pathogenicity , var.clinical["description"] ] )

	

	@staticmethod
	def safeOpen( inputFile , rw , **kwargs ):
		errwar = kwargs.get( 'warning' , False )
		try:
			return open( inputFile , rw )
		except:
			if errwar:
				return "CharGer Warning: could not open " + inputFile
			else:
				return "CharGer Error: could not open " + inputFile
<<<<<<< HEAD
	@staticmethod
	def getUniqueGenomicVariantList( aVarList ):
#		print "charger::getUniqueGenomicVariantList"
		uniqueVarList = []
		uniqueVarDict = AV({})
		for var in aVarList:
			generalVar = variant()
			generalVar.copyInfo( var )
#			var.printVariant('_')
			if generalVar.genomicVar() not in uniqueVarDict:
#				generalVar.printVariant('__')
				uniqueVarDict[generalVar.genomicVar()] = 1
				uniqueVarList.append( generalVar )
		return uniqueVarList
=======

	@staticmethod
	def toFloat(x):
		try:
			float(x)
			return float(x)
		except:
			return "nan"
>>>>>>> 11d426ef
<|MERGE_RESOLUTION|>--- conflicted
+++ resolved
@@ -5,12 +5,9 @@
 
 import math
 import re
-<<<<<<< HEAD
 from WebAPI.Ensembl.ensemblAPI import ensemblAPI
-=======
 import glob
 from scipy import stats
->>>>>>> 11d426ef
 from WebAPI.Entrez.entrezAPI import entrezAPI
 from WebAPI.ExAC.exacAPI import exacAPI
 from WebAPI.Variant.clinvarVariant import clinvarVariant
@@ -483,7 +480,6 @@
 				return "CharGer Warning: could not open " + inputFile
 			else:
 				return "CharGer Error: could not open " + inputFile
-<<<<<<< HEAD
 	@staticmethod
 	def getUniqueGenomicVariantList( aVarList ):
 #		print "charger::getUniqueGenomicVariantList"
@@ -498,13 +494,10 @@
 				uniqueVarDict[generalVar.genomicVar()] = 1
 				uniqueVarList.append( generalVar )
 		return uniqueVarList
-=======
-
 	@staticmethod
 	def toFloat(x):
 		try:
 			float(x)
 			return float(x)
 		except:
-			return "nan"
->>>>>>> 11d426ef
+			return "nan"